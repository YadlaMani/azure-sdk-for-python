#!/usr/bin/env python

# --------------------------------------------------------------------------------------------
# Copyright (c) Microsoft Corporation. All rights reserved.
# Licensed under the MIT License. See License.txt in the project root for license information.
# --------------------------------------------------------------------------------------------

# This script will run regression test for packages which are added as required package by other packages
# Regression test ensures backword compatibility with released dependent package versions

import argparse
import glob
import pdb
import sys
import os
import logging
from common_tasks import (
    run_check_call,
    parse_require,
    install_package_from_whl,
    filter_dev_requirements,
    find_packages_missing_on_pypi,
    find_whl,
    find_tools_packages,
    get_installed_packages,
    extend_dev_requirements,
    str_to_bool,
)

from git_helper import (
    get_release_tag,
    git_checkout_tag,
    git_checkout_branch,
    clone_repo,
)

from ci_tools.functions import discover_targeted_packages
from ci_tools.parsing import ParsedSetup

AZURE_GLOB_STRING = "azure*"

root_dir = os.path.abspath(os.path.join(os.path.abspath(__file__), "..", "..", ".."))
test_tools_req_file = os.path.abspath(os.path.join(root_dir, "eng", "regression_test_tools.txt"))

GIT_REPO_NAME = "azure-sdk-for-python"
GIT_MASTER_BRANCH = "main"
VENV_NAME = "regressionenv"
AZURE_SDK_FOR_PYTHON_GIT_URL = "https://github.com/Azure/azure-sdk-for-python.git"
TEMP_FOLDER_NAME = ".tmp_code_path"

OLDEST_EXTENSION_PKGS = ["msrestazure", "adal"]

logging.getLogger().setLevel(logging.INFO)


class CustomVirtualEnv:
    def __init__(self, path):
        self.path = os.path.join(path, VENV_NAME)

    def create(self):
        logging.info("Creating virtual environment [{}]".format(self.path))
        run_check_call([sys.executable, "-m", "venv", "ENV_DIR", self.path], root_dir)
        self.python_executable = self._find_python_executable()
        self.lib_paths = self._find_lib_paths()

    def clear_venv(self):
        # clear any previously installed packages
        run_check_call([sys.executable, "-m", "venv", "--clear", "ENV_DIR", self.path], root_dir)

    def _find_python_executable(self):
        paths = glob.glob(os.path.join(self.path, "*", "python")) + glob.glob(
            os.path.join(self.path, "*", "python.exe")
        )
        if not paths:
            logging.error("Failed to find path to python executable in virtual env:{}".format(self.path))
            sys.exit(1)
        return paths[0]

    def _find_lib_paths(self):
        paths = glob.glob(os.path.join(self.path, "*", "site-packages")) + glob.glob(
            os.path.join(self.path, "lib", "*", "site-packages")
        )
        if not paths:
            logging.error("Failed to find site-packages directory in virtual env:{}".format(self.path))
            sys.exit(1)
        return paths


class RegressionContext:
    def __init__(self, whl_dir, tmp_path, is_latest, pytest_mark_arg):
        self.whl_directory = whl_dir
        self.temp_path = tmp_path
        self.is_latest_depend_test = is_latest
        self.venv = CustomVirtualEnv(self.temp_path)
        self.pytest_mark_arg = pytest_mark_arg
        self.venv.create()

    def init_for_pkg(self, pkg_root):
        # This method is called each time context is switched to test regression for new package
        self.package_root_path = pkg_root

        parsed = ParsedSetup.from_path(self.package_root_path)
        self.package_name = parsed.name
        self.pkg_version = parsed.version


    def initialize(self, dep_pkg_root_path):
        self.dep_pkg_root_path = dep_pkg_root_path
        self.venv.clear_venv()

    def deinitialize(self, dep_pkg_root_path):
        # This function can be used to reset code repo to master branch
        # Revert to master branch
        run_check_call(["git", "clean", "-fd"], dep_pkg_root_path)
        run_check_call(["git", "checkout", GIT_MASTER_BRANCH], dep_pkg_root_path)


class RegressionTest:
    def __init__(self, context, package_dependency_dict):
        self.context = context
        self.package_dependency_dict = package_dependency_dict

    def run(self):
        pkg_name = self.context.package_name
        if pkg_name in self.package_dependency_dict:
            logging.info("Running regression test for {}".format(pkg_name))

            self.whl_path = os.path.join(
                self.context.whl_directory,
                find_whl(pkg_name, self.context.pkg_version, self.context.whl_directory),
            )
            if find_packages_missing_on_pypi(self.whl_path):
                logging.error("Required packages are not available on PyPI. Skipping regression test")
                exit(0)

            dep_packages = self.package_dependency_dict[pkg_name]
            logging.info("Dependent packages for [{0}]: {1}".format(pkg_name, dep_packages))
            for dep_pkg_path in dep_packages:

                dep_pkg_name = ParsedSetup.from_path(dep_pkg_path).name

                logging.info("Starting regression test of {0} against released {1}".format(pkg_name, dep_pkg_name))
                self._run_test(dep_pkg_path)
                logging.info("Completed regression test of {0} against released {1}".format(pkg_name, dep_pkg_name))

            logging.info("Completed regression test for {}".format(pkg_name))
        else:
            logging.info("Package {} is not added as required by any package".format(pkg_name))

    def _run_test(self, dep_pkg_path):
        self.context.initialize(dep_pkg_path)

        # find GA released tags for package and run test using that code base
        dep_pkg_name = ParsedSetup.from_path(dep_pkg_path).name
        release_tag = get_release_tag(dep_pkg_name, self.context.is_latest_depend_test)
        if not release_tag:
            logging.error("Release tag is not available. Skipping package {} from test".format(dep_pkg_name))
            return

        test_branch_name = "{0}_tests".format(release_tag)
        try:
            git_checkout_branch(test_branch_name, dep_pkg_path)
        except:
            # If git checkout failed for "tests" branch then checkout branch with release tag
            logging.info("Failed to checkout branch {}. Checking out release tagged git repo".format(test_branch_name))
            git_checkout_tag(release_tag, dep_pkg_path)

        try:
            # install packages required to run tests
            run_check_call(
                [
                    self.context.venv.python_executable,
                    "-m",
                    "pip",
                    "install",
                    "-r",
                    test_tools_req_file,
                    "--extra-index-url",
                    "https://pypi.org/simple",
                ],
                dep_pkg_path,
            )

            # Install pre-built whl for current package.
            install_package_from_whl(
                self.whl_path,
                self.context.temp_path,
                self.context.venv.python_executable,
            )

            # install dependent package from source
            self._install_packages(dep_pkg_path, self.context.package_name)

            # try install of pre-built whl for current package again. if unnecessary, pip does nothing.
            # we do this to ensure that the correct development version is installed. on non-dev builds
            # this step will just skip through.
            install_package_from_whl(
                self.whl_path,
                self.context.temp_path,
                self.context.venv.python_executable,
            )

            self._execute_test(dep_pkg_path)
        finally:
            self.context.deinitialize(dep_pkg_path)

    def _execute_test(self, dep_pkg_path):
        #  Ensure correct version of package is installed
        if not self._is_package_installed(self.context.package_name, self.context.pkg_version):
            logging.error(
                "Incorrect version of package {0} is installed. Expected version {1}".format(
                    self.context.package_name, self.context.pkg_version
                )
            )
            sys.exit(1)

        logging.info("Running test for {}".format(dep_pkg_path))
        commands = [
            self.context.venv.python_executable,
            "-m",
            "pytest",
            "--verbose",
            "--durations",
            "10",
        ]

        # add any pytest mark arg if present. for e.g. 'not cosmosEmulator'
        if self.context.pytest_mark_arg:
            commands.extend(["-m", self.context.pytest_mark_arg])

        test_dir = self._get_package_test_dir(dep_pkg_path)
        if test_dir:
            commands.append(test_dir)
            run_check_call(commands, self.context.temp_path)
        else:
            logging.info(
                "Test directory is not found in package root. Skipping {} from regression test.".format(
                    self.context.package_name
                )
            )

    def _get_package_test_dir(self, pkg_root_path):
        # Returns path to test or tests folder within package root directory.
        paths = glob.glob(os.path.join(pkg_root_path, "test")) + glob.glob(os.path.join(pkg_root_path, "tests"))
        if not paths:
            # We will run into this situation only if test and tests are missing in repo.
            # For now, running test for package repo itself to keep it same as regular CI in such cases
            logging.error("'test' folder is not found in {}".format(pkg_root_path))
            return
        return paths[0]

    def _install_packages(self, dependent_pkg_path, pkg_to_exclude):
        python_executable = self.context.venv.python_executable
        working_dir = self.context.package_root_path
        temp_dir = self.context.temp_path

        list_to_exclude = [pkg_to_exclude, "azure-sdk-tools", "azure-devtools"]
        installed_pkgs = [
            p.split("==")[0] for p in get_installed_packages(self.context.venv.lib_paths) if p.startswith("azure-")
        ]
        logging.info("Installed azure sdk packages:{}".format(installed_pkgs))

        # Do not exclude list of packages in tools directory and so these tools packages will be reinstalled from repo branch we are testing
        root_path = os.path.abspath(os.path.join(dependent_pkg_path, "..", "..", ".."))
        tools_packages = find_tools_packages(root_path)
        installed_pkgs = [req for req in installed_pkgs if req not in tools_packages]

        list_to_exclude.extend(installed_pkgs)
        # install dev requirement but skip already installed package which is being tested or present in dev requirement
        filtered_dev_req_path = filter_dev_requirements(dependent_pkg_path, list_to_exclude, dependent_pkg_path)

        # early versions of azure-sdk-tools had an unpinned version of azure-mgmt packages.
        # that unpinned version hits an a code path in azure-sdk-tools that hits this error.
        if filtered_dev_req_path and self.context.is_latest_depend_test == False:
            logging.info("Extending dev requirements with {}".format(OLDEST_EXTENSION_PKGS))
            extend_dev_requirements(filtered_dev_req_path, OLDEST_EXTENSION_PKGS)
        else:
            logging.info(
                "Not extending dev requirements {} {}".format(filtered_dev_req_path, self.context.is_latest_depend_test)
            )

        if filtered_dev_req_path:
            logging.info("Extending dev requirement to include azure-sdk-tools")
            extend_dev_requirements(
                filtered_dev_req_path,
                ["../../../tools/azure-sdk-tools", "../../../tools/azure-devtools"],
            )
            logging.info("Installing filtered dev requirements from {}".format(filtered_dev_req_path))
            run_check_call(
                [
                    python_executable,
                    "-m",
                    "pip",
                    "install",
                    "-r",
                    filtered_dev_req_path,
                    "--extra-index-url",
                    "https://pypi.org/simple",
                ],
                dependent_pkg_path,
            )
        else:
            logging.info("dev requirements is not found to install")

        # install dependent package which is being verified
        run_check_call([python_executable, "-m", "pip", "install", dependent_pkg_path, "--extra-index-url", "https://pypi.org/simple"], temp_dir)

    def _is_package_installed(self, package, version):
        # find env root and pacakge locations
        venv_root = self.context.venv.path
        site_packages = self.context.venv.lib_paths
        logging.info("Searching for packages in :{}".format(site_packages))
        installed_pkgs = get_installed_packages(site_packages)
        logging.info("Installed packages: {}".format(installed_pkgs))
        # Verify installed package version
        # Search for exact version or alpha build version of current version.
        pkg_search_string = "{0}=={1}".format(package, version)
        alpha_build_search_string = "{0}=={1}a".format(package, version)
        return any(p == pkg_search_string or p.startswith(alpha_build_search_string) for p in installed_pkgs)


# This method identifies package dependency map for all packages in azure sdk
<<<<<<< HEAD
def find_package_dependency(glob_string, repo_root_dir):
    package_paths = discover_targeted_packages(glob_string, repo_root_dir, "", "Regression")
    dependency_map = {}
    for pkg_root in package_paths:
        parsed = ParsedSetup.from_path(pkg_root)

        # Get a list of package names from install requires
        required_pkgs = [parse_require(r)[0] for r in parsed.requires]
        required_pkgs = [p for p in required_pkgs if p.startswith("azure")]
=======
def find_package_dependency(glob_string, repo_root_dir, dependent_service):
    package_paths = process_glob_string(glob_string, repo_root_dir, "", "Regression")
    dependent_service_filter = os.path.join('sdk', dependent_service.lower())

    dependency_map = {}
    for pkg_root in package_paths:
        if dependent_service_filter in pkg_root:
            _, _, _, requires = parse_setup(pkg_root)

            # Get a list of package names from install requires
            required_pkgs = [parse_require(r)[0] for r in requires]
            required_pkgs = [p for p in required_pkgs if p.startswith("azure")]
>>>>>>> 13ae447a

            for req_pkg in required_pkgs:
                if req_pkg not in dependency_map:
                    dependency_map[req_pkg] = []
                dependency_map[req_pkg].append(pkg_root)

    return dependency_map


# This is the main function which identifies packages to test, find dependency matrix and trigger test
def run_main(args):
    temp_dir = ""
    if args.temp_dir:
        temp_dir = args.temp_dir
    else:
        temp_dir = os.path.abspath(os.path.join(root_dir, "..", TEMP_FOLDER_NAME))

    code_repo_root = os.path.join(temp_dir, GIT_REPO_NAME)
    # Make sure root_dir where script is running is not same as code repo which will be reverted to old released branch to run test
    if root_dir == code_repo_root:
        logging.error(
            "Invalid path to clone github code repo. Temporary path can not be same as current source root directory"
        )
        exit(1)

    # Make sure temp path exists
    if not os.path.exists(temp_dir):
        os.mkdir(temp_dir)

    if args.service:
        service_dir = os.path.join("sdk", args.service)
        target_dir = os.path.join(root_dir, service_dir)
    else:
        target_dir = root_dir

    targeted_packages = discover_targeted_packages(args.glob_string, target_dir, "", "Regression")
    if len(targeted_packages) == 0:
        exit(0)

    # clone code repo only if it doesn't exist
    if not os.path.exists(code_repo_root):
        clone_repo(temp_dir, AZURE_SDK_FOR_PYTHON_GIT_URL)
    else:
        logging.info("Path {} already exists. Skipping step to clone github repo".format(code_repo_root))

    # find package dependency map for azure sdk
    pkg_dependency = find_package_dependency(AZURE_GLOB_STRING, code_repo_root, args.dependent_service)

    logging.info("Package dependency: {}".format(pkg_dependency))

    # Create regression text context. One context object will be reused for all packages
    context = RegressionContext(args.whl_dir, temp_dir, str_to_bool(args.verify_latest), args.mark_arg)

    for pkg_path in targeted_packages:
        context.init_for_pkg(pkg_path)
        RegressionTest(context, pkg_dependency).run()
    logging.info("Regression test is completed successfully")


if __name__ == "__main__":
    parser = argparse.ArgumentParser(
        description="Run regression test for a package against released dependent packages"
    )

    parser.add_argument(
        "glob_string",
        nargs="?",
        help=(
            "A comma separated list of glob strings that will target the top level directories that contain packages."
            'Examples: All = "azure*", Single = "azure-keyvault", Targeted Multiple = "azure-keyvault,azure-mgmt-resource"'
        ),
    )

    parser.add_argument(
        "--service",
        help=("Name of service directory (under sdk/) to test." "Example: --service applicationinsights"),
    )
    
    parser.add_argument(
        "--dependent-service",
        dest="dependent_service",
        default="",
        help=("Optional filter to force regression testing of only dependent packages of service X."),
    )

    parser.add_argument(
        "--whl-dir",
        required=True,
        help=("Directory in which whl is pre built for all eligible package"),
    )

    parser.add_argument(
        "--verify-latest",
        default=True,
        help=(
            "Set this parameter to true to verify regression against latest released version."
            "Default behavior is to test regression for oldest released version of dependent packages"
        ),
    )

    parser.add_argument(
        "--temp-dir",
        help=(
            "Temporary path to clone github repo of azure-sdk-for-python to run tests. Any changes in this path will be overwritten"
        ),
    )

    parser.add_argument(
        "--mark-arg",
        dest="mark_arg",
        help=(
            'The complete argument for `pytest -m "<input>"`. This can be used to exclude or include specific pytest markers.'
            '--mark_arg="not cosmosEmulator"'
        ),
    )

    args = parser.parse_args()
    run_main(args)<|MERGE_RESOLUTION|>--- conflicted
+++ resolved
@@ -320,7 +320,6 @@
 
 
 # This method identifies package dependency map for all packages in azure sdk
-<<<<<<< HEAD
 def find_package_dependency(glob_string, repo_root_dir):
     package_paths = discover_targeted_packages(glob_string, repo_root_dir, "", "Regression")
     dependency_map = {}
@@ -330,20 +329,6 @@
         # Get a list of package names from install requires
         required_pkgs = [parse_require(r)[0] for r in parsed.requires]
         required_pkgs = [p for p in required_pkgs if p.startswith("azure")]
-=======
-def find_package_dependency(glob_string, repo_root_dir, dependent_service):
-    package_paths = process_glob_string(glob_string, repo_root_dir, "", "Regression")
-    dependent_service_filter = os.path.join('sdk', dependent_service.lower())
-
-    dependency_map = {}
-    for pkg_root in package_paths:
-        if dependent_service_filter in pkg_root:
-            _, _, _, requires = parse_setup(pkg_root)
-
-            # Get a list of package names from install requires
-            required_pkgs = [parse_require(r)[0] for r in requires]
-            required_pkgs = [p for p in required_pkgs if p.startswith("azure")]
->>>>>>> 13ae447a
 
             for req_pkg in required_pkgs:
                 if req_pkg not in dependency_map:
