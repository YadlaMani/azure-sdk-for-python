--- conflicted
+++ resolved
@@ -897,11 +897,7 @@
     def __init__(self, name=u''):
         self.name = name
         self.idle_timeout_in_minutes = 4
-<<<<<<< HEAD
         self.address = None
-=======
->>>>>>> bdcfba57
-
 
 class ConfigurationSet(WindowsAzureData):
 
