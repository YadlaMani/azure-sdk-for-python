--- conflicted
+++ resolved
@@ -31,22 +31,12 @@
         return
     relative_path_readme = str(Path(spec_folder, input_readme))
     _LOGGER.info(f"[CODEGEN]({input_readme})codegen begin")
-<<<<<<< HEAD
-    config = generate(
-        CONFIG_FILE,
-        sdk_folder,
-        [],
-        relative_path_readme,
-        spec_folder,
-        force_generation=True,
-    )
-=======
+
     if 'resource-manager' in input_readme:
         config = generate(CONFIG_FILE, sdk_folder, [], relative_path_readme, spec_folder, force_generation=True,
                           python_tag=python_tag)
     else:
         config = gen_dpg(input_readme, data.get('autorestConfig', ''), spec_folder)
->>>>>>> 33acf794
     package_names = get_package_names(sdk_folder)
     _LOGGER.info(f"[CODEGEN]({input_readme})codegen end. [(packages:{str(package_names)})]")
 
