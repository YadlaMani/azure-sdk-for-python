--- conflicted
+++ resolved
@@ -197,14 +197,9 @@
 
         # if tag is preview, just find last version on pypi to create report
         result = main(
-<<<<<<< HEAD
             package_name,
             version=version if version not in ["pypi", "latest"] else None,
             last_pypi=version == "pypi",
-=======
-            package_name, version=version if version not in ["pypi", "latest"] else None, last_pypi=version == "pypi",
-            last_pypi_stable=tag_is_stable
->>>>>>> 13ae447a
         )
         if not result:
             raise ValueError("Was not able to build a report")
