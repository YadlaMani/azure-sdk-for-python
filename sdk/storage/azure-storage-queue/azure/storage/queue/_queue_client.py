# -------------------------------------------------------------------------
# Copyright (c) Microsoft Corporation. All rights reserved.
# Licensed under the MIT License. See License.txt in the project root for
# license information.
# --------------------------------------------------------------------------

import functools
import warnings
from typing import (
    Any, cast, Dict, List, Optional,
    TYPE_CHECKING, Tuple, Union
)
from urllib.parse import quote, unquote, urlparse

from typing_extensions import Self

from azure.core.exceptions import HttpResponseError
from azure.core.paging import ItemPaged
from azure.core.tracing.decorator import distributed_trace
from ._deserialize import deserialize_queue_creation, deserialize_queue_properties
from ._encryption import StorageEncryptionMixin
from ._generated import AzureQueueStorage
from ._generated.models import QueueMessage as GenQueueMessage, SignedIdentifier
from ._message_encoding import NoDecodePolicy, NoEncodePolicy
from ._models import AccessPolicy, MessagesPaged, QueueMessage
from ._queue_client_helpers import _parse_url
from ._serialize import get_api_version
from ._shared.base_client import parse_connection_str, StorageAccountHostsMixin
from ._shared.request_handlers import add_metadata_headers, serialize_iso
from ._shared.response_handlers import (
    process_storage_error,
    return_headers_and_deserialized,
    return_response_headers)

if TYPE_CHECKING:
    from azure.core.credentials import AzureNamedKeyCredential, AzureSasCredential, TokenCredential
    from ._models import QueueProperties


class QueueClient(StorageAccountHostsMixin, StorageEncryptionMixin):
    """A client to interact with a specific Queue.

    For more optional configuration, please click
    `here <https://github.com/Azure/azure-sdk-for-python/tree/main/sdk/storage/azure-storage-queue
    #optional-configuration>`_.

    :param str account_url:
        The URL to the storage account. In order to create a client given the full URI to the queue,
        use the :func:`from_queue_url` classmethod.
    :param queue_name: The name of the queue.
    :type queue_name: str
    :param credential:
        The credentials with which to authenticate. This is optional if the
        account URL already has a SAS token. The value can be a SAS token string,
        an instance of a AzureSasCredential or AzureNamedKeyCredential from azure.core.credentials,
        an account shared access key, or an instance of a TokenCredentials class from azure.identity.
        If the resource URI already contains a SAS token, this will be ignored in favor of an explicit credential
        - except in the case of AzureSasCredential, where the conflicting SAS tokens will raise a ValueError.
        If using an instance of AzureNamedKeyCredential, "name" should be the storage account name, and "key"
        should be the storage account key.
    :keyword str api_version:
        The Storage API version to use for requests. Default value is the most recent service version that is
        compatible with the current SDK. Setting to an older version may result in reduced feature compatibility.
    :keyword str secondary_hostname:
        The hostname of the secondary endpoint.
    :keyword message_encode_policy: The encoding policy to use on outgoing messages.
        Default is not to encode messages. Other options include :class:`TextBase64EncodePolicy`,
        :class:`BinaryBase64EncodePolicy` or `None`.
    :keyword message_decode_policy: The decoding policy to use on incoming messages.
        Default value is not to decode messages. Other options include :class:`TextBase64DecodePolicy`,
        :class:`BinaryBase64DecodePolicy` or `None`.

    .. admonition:: Example:

        .. literalinclude:: ../samples/queue_samples_message.py
            :start-after: [START create_queue_client]
            :end-before: [END create_queue_client]
            :language: python
            :dedent: 12
            :caption: Create the queue client with url and credential.
    """
    def __init__(
<<<<<<< HEAD
        self, account_url: str,
        queue_name: str,
        credential: Optional[Union[str, Dict[str, str], "AzureNamedKeyCredential", "AzureSasCredential", "TokenCredential"]] = None,  # pylint: disable=line-too-long
        **kwargs: Any
    ) -> None:
        parsed_url, sas_token = _parse_url(account_url=account_url, queue_name=queue_name, credential=credential)
=======
            self, account_url: str,
            queue_name: str,
            credential: Optional[Union[str, Dict[str, str], "AzureNamedKeyCredential", "AzureSasCredential", "TokenCredential"]] = None,  # pylint: disable=line-too-long
            **kwargs: Any
        ) -> None:
        try:
            if not account_url.lower().startswith('http'):
                account_url = "https://" + account_url
        except AttributeError as exc:
            raise ValueError("Account URL must be a string.") from exc
        parsed_url = urlparse(account_url.rstrip('/'))
        if not queue_name:
            raise ValueError("Please specify a queue name.")
        if not parsed_url.netloc:
            raise ValueError(f"Invalid URL: {parsed_url}")

        _, sas_token = parse_query(parsed_url.query)
        if not sas_token and not credential:
            raise ValueError("You need to provide either a SAS token or an account shared key to authenticate.")

>>>>>>> 6af32bc7
        self.queue_name = queue_name
        self._query_str, credential = self._format_query_string(sas_token, credential)
        super(QueueClient, self).__init__(parsed_url, service='queue', credential=credential, **kwargs)
        self.message_encode_policy = kwargs.get('message_encode_policy', None) or NoEncodePolicy()
        self.message_decode_policy = kwargs.get('message_decode_policy', None) or NoDecodePolicy()
        self._client = AzureQueueStorage(self.url, base_url=self.url, pipeline=self._pipeline)
        self._client._config.version = get_api_version(kwargs)  # pylint: disable=protected-access
        self._configure_encryption(kwargs)

<<<<<<< HEAD
    def _format_url(self, hostname: str) -> str:
        """Format the endpoint URL according to the current location
        mode hostname.
        """
        if isinstance(self.queue_name, str):
            queue_name = self.queue_name.encode('UTF-8')
        else:
            queue_name = self.queue_name
=======
    def _format_url(self, hostname):
        queue_name = self.queue_name
        if isinstance(queue_name, str):
            queue_name = queue_name.encode('UTF-8')
>>>>>>> 6af32bc7
        return (
            f"{self.scheme}://{hostname}"
            f"/{quote(queue_name)}{self._query_str}")

    @classmethod
    def from_queue_url(
        cls, queue_url: str,
        credential: Optional[Union[str, Dict[str, str], "AzureNamedKeyCredential", "AzureSasCredential", "TokenCredential"]] = None,  # pylint: disable=line-too-long
        **kwargs: Any
    ) -> Self:
        """A client to interact with a specific Queue.

        :param str queue_url: The full URI to the queue, including SAS token if used.
        :param credential:
            The credentials with which to authenticate. This is optional if the
            account URL already has a SAS token. The value can be a SAS token string,
            an instance of a AzureSasCredential or AzureNamedKeyCredential from azure.core.credentials,
            an account shared access key, or an instance of a TokenCredentials class from azure.identity.
            If the resource URI already contains a SAS token, this will be ignored in favor of an explicit credential
            - except in the case of AzureSasCredential, where the conflicting SAS tokens will raise a ValueError.
            If using an instance of AzureNamedKeyCredential, "name" should be the storage account name, and "key"
            should be the storage account key.
        :paramtype credential: Optional[Union[str, Dict[str, str], AzureNamedKeyCredential, AzureSasCredential, "TokenCredential"]] # pylint: disable=line-too-long
        :returns: A queue client.
        :rtype: ~azure.storage.queue.QueueClient
        """
        try:
            if not queue_url.lower().startswith('http'):
                queue_url = "https://" + queue_url
        except AttributeError as exc:
            raise ValueError("Queue URL must be a string.") from exc
        parsed_url = urlparse(queue_url.rstrip('/'))

        if not parsed_url.netloc:
            raise ValueError(f"Invalid URL: {queue_url}")

        queue_path = parsed_url.path.lstrip('/').split('/')
        account_path = ""
        if len(queue_path) > 1:
            account_path = "/" + "/".join(queue_path[:-1])
        account_url = (
            f"{parsed_url.scheme}://{parsed_url.netloc.rstrip('/')}"
            f"{account_path}?{parsed_url.query}")
        queue_name = unquote(queue_path[-1])
        if not queue_name:
            raise ValueError("Invalid URL. Please provide a URL with a valid queue name")
        return cls(account_url, queue_name=queue_name, credential=credential, **kwargs)

    @classmethod
    def from_connection_string(
        cls, conn_str: str,
        queue_name: str,
        credential: Optional[Union[str, Dict[str, str], "AzureNamedKeyCredential", "AzureSasCredential", "TokenCredential"]] = None,  # pylint: disable=line-too-long
        **kwargs: Any
    ) -> Self:
        """Create QueueClient from a Connection String.

        :param str conn_str:
            A connection string to an Azure Storage account.
        :param queue_name: The queue name.
        :type queue_name: str
        :param credential:
            The credentials with which to authenticate. This is optional if the
            account URL already has a SAS token, or the connection string already has shared
            access key values. The value can be a SAS token string,
            an instance of a AzureSasCredential or AzureNamedKeyCredential from azure.core.credentials,
            an account shared access key, or an instance of a TokenCredentials class from azure.identity.
            Credentials provided here will take precedence over those in the connection string.
            If using an instance of AzureNamedKeyCredential, "name" should be the storage account name, and "key"
            should be the storage account key.
        :paramtype credential: Optional[Union[str, Dict[str, str], AzureNamedKeyCredential, AzureSasCredential, "TokenCredential"]] # pylint: disable=line-too-long
        :returns: A queue client.
        :rtype: ~azure.storage.queue.QueueClient

        .. admonition:: Example:

            .. literalinclude:: ../samples/queue_samples_message.py
                :start-after: [START create_queue_client_from_connection_string]
                :end-before: [END create_queue_client_from_connection_string]
                :language: python
                :dedent: 8
                :caption: Create the queue client from connection string.
        """
        account_url, secondary, credential = parse_connection_str(
            conn_str, credential, 'queue')
        if 'secondary_hostname' not in kwargs:
            kwargs['secondary_hostname'] = secondary
        return cls(account_url, queue_name=queue_name, credential=credential, **kwargs)

    @distributed_trace
    def create_queue(
        self, *,
        metadata: Optional[Dict[str, str]] = None,
        **kwargs: Any
    ) -> None:
        """Creates a new queue in the storage account.

        If a queue with the same name already exists, the operation fails with
        a `ResourceExistsError`.

        :keyword Dict[str,str] metadata:
            A dict containing name-value pairs to associate with the queue as
            metadata. Note that metadata names preserve the case with which they
            were created, but are case-insensitive when set or read.
        :keyword int timeout:
            Sets the server-side timeout for the operation in seconds. For more details see
            https://learn.microsoft.com/en-us/rest/api/storageservices/setting-timeouts-for-queue-service-operations.
            This value is not tracked or validated on the client. To configure client-side network timesouts
            see `here <https://github.com/Azure/azure-sdk-for-python/tree/main/sdk/storage/azure-storage-queue
            #other-client--per-operation-configuration>`_.
        :return: None or the result of cls(response)
        :rtype: None
        :raises: StorageErrorException

        .. admonition:: Example:

            .. literalinclude:: ../samples/queue_samples_hello_world.py
                :start-after: [START create_queue]
                :end-before: [END create_queue]
                :language: python
                :dedent: 8
                :caption: Create a queue.
        """
        headers = kwargs.pop('headers', {})
        timeout = kwargs.pop('timeout', None)
        headers.update(add_metadata_headers(metadata))
        try:
            return self._client.queue.create(
                metadata=metadata,
                timeout=timeout,
                headers=headers,
                cls=deserialize_queue_creation,
                **kwargs)
        except HttpResponseError as error:
            process_storage_error(error)

    @distributed_trace
    def delete_queue(self, **kwargs: Any) -> None:
        """Deletes the specified queue and any messages it contains.

        When a queue is successfully deleted, it is immediately marked for deletion
        and is no longer accessible to clients. The queue is later removed from
        the Queue service during garbage collection.

        Note that deleting a queue is likely to take at least 40 seconds to complete.
        If an operation is attempted against the queue while it was being deleted,
        an :class:`HttpResponseError` will be thrown.

        :keyword int timeout:
            Sets the server-side timeout for the operation in seconds. For more details see
            https://learn.microsoft.com/en-us/rest/api/storageservices/setting-timeouts-for-queue-service-operations.
            This value is not tracked or validated on the client. To configure client-side network timesouts
            see `here <https://github.com/Azure/azure-sdk-for-python/tree/main/sdk/storage/azure-storage-queue
            #other-client--per-operation-configuration>`_.
        :rtype: None

        .. admonition:: Example:

            .. literalinclude:: ../samples/queue_samples_hello_world.py
                :start-after: [START delete_queue]
                :end-before: [END delete_queue]
                :language: python
                :dedent: 12
                :caption: Delete a queue.
        """
        timeout = kwargs.pop('timeout', None)
        try:
            self._client.queue.delete(timeout=timeout, **kwargs)
        except HttpResponseError as error:
            process_storage_error(error)

    @distributed_trace
    def get_queue_properties(self, **kwargs: Any) -> "QueueProperties":
        """Returns all user-defined metadata for the specified queue.

        The data returned does not include the queue's list of messages.

        :keyword int timeout:
            The timeout parameter is expressed in seconds.
        :return: User-defined metadata for the queue.
        :rtype: ~azure.storage.queue.QueueProperties

        .. admonition:: Example:

            .. literalinclude:: ../samples/queue_samples_message.py
                :start-after: [START get_queue_properties]
                :end-before: [END get_queue_properties]
                :language: python
                :dedent: 12
                :caption: Get the properties on the queue.
        """
        timeout = kwargs.pop('timeout', None)
        try:
            response = cast("QueueProperties", self._client.queue.get_properties(
                timeout=timeout,
                cls=deserialize_queue_properties,
                **kwargs))
        except HttpResponseError as error:
            process_storage_error(error)
        response.name = self.queue_name
        return response

    @distributed_trace
    def set_queue_metadata(
<<<<<<< HEAD
        self, metadata: Optional[Dict[str, str]] = None,
        **kwargs: Any
    ) -> None:
=======
        self, metadata=None,  # type: Optional[Dict[str, Any]]
        **kwargs  # type: Any
     ):
        # type: (...) -> Dict[str, Any]
>>>>>>> 6af32bc7
        """Sets user-defined metadata on the specified queue.

        Metadata is associated with the queue as name-value pairs.

        :param metadata:
            A dict containing name-value pairs to associate with the
            queue as metadata.
        :type metadata: Dict[str, str]
        :keyword int timeout:
            Sets the server-side timeout for the operation in seconds. For more details see
            https://learn.microsoft.com/en-us/rest/api/storageservices/setting-timeouts-for-queue-service-operations.
            This value is not tracked or validated on the client. To configure client-side network timesouts
            see `here <https://github.com/Azure/azure-sdk-for-python/tree/main/sdk/storage/azure-storage-queue
            #other-client--per-operation-configuration>`_.

        :return: A dictionary of response headers.
        :rtype: Dict[str, Any]

        .. admonition:: Example:

            .. literalinclude:: ../samples/queue_samples_message.py
                :start-after: [START set_queue_metadata]
                :end-before: [END set_queue_metadata]
                :language: python
                :dedent: 12
                :caption: Set metadata on the queue.
        """
        timeout = kwargs.pop('timeout', None)
        headers = kwargs.pop('headers', {})
        headers.update(add_metadata_headers(metadata))
        try:
            return self._client.queue.set_metadata(
                timeout=timeout,
                headers=headers,
                cls=return_response_headers,
                **kwargs)
        except HttpResponseError as error:
            process_storage_error(error)

    @distributed_trace
    def get_queue_access_policy(self, **kwargs: Any) -> Dict[str, AccessPolicy]:
        """Returns details about any stored access policies specified on the
        queue that may be used with Shared Access Signatures.

        :keyword int timeout:
            Sets the server-side timeout for the operation in seconds. For more details see
            https://learn.microsoft.com/en-us/rest/api/storageservices/setting-timeouts-for-queue-service-operations.
            This value is not tracked or validated on the client. To configure client-side network timesouts
            see `here <https://github.com/Azure/azure-sdk-for-python/tree/main/sdk/storage/azure-storage-queue
            #other-client--per-operation-configuration>`_.
        :return: A dictionary of access policies associated with the queue.
        :rtype: Dict[str, ~azure.storage.queue.AccessPolicy]
        """
        timeout = kwargs.pop('timeout', None)
        try:
            _, identifiers = cast(Tuple[Dict, List], self._client.queue.get_access_policy(
                timeout=timeout,
                cls=return_headers_and_deserialized,
                **kwargs))
        except HttpResponseError as error:
            process_storage_error(error)
        return {s.id: s.access_policy or AccessPolicy() for s in identifiers}

    @distributed_trace
    def set_queue_access_policy(
        self, signed_identifiers: Dict[str, AccessPolicy],
        **kwargs: Any
    ) -> None:
        """Sets stored access policies for the queue that may be used with Shared
        Access Signatures.

        When you set permissions for a queue, the existing permissions are replaced.
        To update the queue's permissions, call :func:`~get_queue_access_policy` to fetch
        all access policies associated with the queue, modify the access policy
        that you wish to change, and then call this function with the complete
        set of data to perform the update.

        When you establish a stored access policy on a queue, it may take up to
        30 seconds to take effect. During this interval, a shared access signature
        that is associated with the stored access policy will throw an
        :class:`HttpResponseError` until the access policy becomes active.

        :param signed_identifiers:
            SignedIdentifier access policies to associate with the queue.
            This may contain up to 5 elements. An empty dict
            will clear the access policies set on the service.
        :type signed_identifiers: Dict[str, ~azure.storage.queue.AccessPolicy]
        :keyword int timeout:
            Sets the server-side timeout for the operation in seconds. For more details see
            https://learn.microsoft.com/en-us/rest/api/storageservices/setting-timeouts-for-queue-service-operations.
            This value is not tracked or validated on the client. To configure client-side network timesouts
            see `here <https://github.com/Azure/azure-sdk-for-python/tree/main/sdk/storage/azure-storage-queue
            #other-client--per-operation-configuration>`_.

        .. admonition:: Example:

            .. literalinclude:: ../samples/queue_samples_message.py
                :start-after: [START set_access_policy]
                :end-before: [END set_access_policy]
                :language: python
                :dedent: 12
                :caption: Set an access policy on the queue.
        """
        timeout = kwargs.pop('timeout', None)
        if len(signed_identifiers) > 15:
            raise ValueError(
                'Too many access policies provided. The server does not support setting '
                'more than 15 access policies on a single resource.')
        identifiers = []
        for key, value in signed_identifiers.items():
            if value:
                value.start = serialize_iso(value.start)
                value.expiry = serialize_iso(value.expiry)
            identifiers.append(SignedIdentifier(id=key, access_policy=value))
        try:
            self._client.queue.set_access_policy(
                queue_acl=identifiers or None,
                timeout=timeout,
                **kwargs)
        except HttpResponseError as error:
            process_storage_error(error)

    @distributed_trace
    def send_message(
        self, content: Any,
        *,
        visibility_timeout: Optional[int] = None,
        time_to_live: Optional[int] = None,
        **kwargs: Any
    ) -> QueueMessage:
        """Adds a new message to the back of the message queue.

        The visibility timeout specifies the time that the message will be
        invisible. After the timeout expires, the message will become visible.
        If a visibility timeout is not specified, the default value of 0 is used.

        The message time-to-live specifies how long a message will remain in the
        queue. The message will be deleted from the queue when the time-to-live
        period expires.

        If the key-encryption-key field is set on the local service object, this method will
        encrypt the content before uploading.

        :param Any content:
            Message content. Allowed type is determined by the encode_function
            set on the service. Default is str. The encoded message can be up to
            64KB in size.
        :keyword int visibility_timeout:
            If not specified, the default value is 0. Specifies the
            new visibility timeout value, in seconds, relative to server time.
            The value must be larger than or equal to 0, and cannot be
            larger than 7 days. The visibility timeout of a message cannot be
            set to a value later than the expiry time. visibility_timeout
            should be set to a value smaller than the time-to-live value.
        :keyword int time_to_live:
            Specifies the time-to-live interval for the message, in
            seconds. The time-to-live may be any positive number or -1 for infinity. If this
            parameter is omitted, the default time-to-live is 7 days.
        :keyword int timeout:
            Sets the server-side timeout for the operation in seconds. For more details see
            https://learn.microsoft.com/en-us/rest/api/storageservices/setting-timeouts-for-queue-service-operations.
            This value is not tracked or validated on the client. To configure client-side network timesouts
            see `here <https://github.com/Azure/azure-sdk-for-python/tree/main/sdk/storage/azure-storage-queue
            #other-client--per-operation-configuration>`_.
        :return:
            A :class:`~azure.storage.queue.QueueMessage` object.
            This object is also populated with the content although it is not
            returned from the service.
        :rtype: ~azure.storage.queue.QueueMessage

        .. admonition:: Example:

            .. literalinclude:: ../samples/queue_samples_message.py
                :start-after: [START send_messages]
                :end-before: [END send_messages]
                :language: python
                :dedent: 12
                :caption: Send messages.
        """
        timeout = kwargs.pop('timeout', None)
        try:
            self.message_encode_policy.configure(
                require_encryption=self.require_encryption,
                key_encryption_key=self.key_encryption_key,
                resolver=self.key_resolver_function,
                encryption_version=self.encryption_version)
        except TypeError:
            warnings.warn(
                "TypeError when calling message_encode_policy.configure. \
                It is likely missing the encryption_version parameter. \
                Consider updating your encryption information/implementation. \
                Retrying without encryption_version."
            )
            self.message_encode_policy.configure(
                require_encryption=self.require_encryption,
                key_encryption_key=self.key_encryption_key,
                resolver=self.key_resolver_function)
        encoded_content = self.message_encode_policy(content)
        new_message = GenQueueMessage(message_text=encoded_content)

        try:
            enqueued = self._client.messages.enqueue(
                queue_message=new_message,
                visibilitytimeout=visibility_timeout,
                message_time_to_live=time_to_live,
                timeout=timeout,
                **kwargs)
            queue_message = QueueMessage(content=content)
            queue_message.id = enqueued[0].message_id
            queue_message.inserted_on = enqueued[0].insertion_time
            queue_message.expires_on = enqueued[0].expiration_time
            queue_message.pop_receipt = enqueued[0].pop_receipt
            queue_message.next_visible_on = enqueued[0].time_next_visible
            return queue_message
        except HttpResponseError as error:
            process_storage_error(error)

    @distributed_trace
    def receive_message(
        self, *,
        visibility_timeout: Optional[int] = None,
        **kwargs: Any
    ) -> Optional[QueueMessage]:
        """Removes one message from the front of the queue.

        When the message is retrieved from the queue, the response includes the message
        content and a pop_receipt value, which is required to delete the message.
        The message is not automatically deleted from the queue, but after it has
        been retrieved, it is not visible to other clients for the time interval
        specified by the visibility_timeout parameter.

        If the key-encryption-key or resolver field is set on the local service object, the message will be
        decrypted before being returned.

        :keyword int visibility_timeout:
            If not specified, the default value is 30. Specifies the
            new visibility timeout value, in seconds, relative to server time.
            The value must be larger than or equal to 1, and cannot be
            larger than 7 days. The visibility timeout of a message cannot be
            set to a value later than the expiry time. visibility_timeout
            should be set to a value smaller than the time-to-live value.
        :keyword int timeout:
            Sets the server-side timeout for the operation in seconds. For more details see
            https://learn.microsoft.com/en-us/rest/api/storageservices/setting-timeouts-for-queue-service-operations.
            This value is not tracked or validated on the client. To configure client-side network timesouts
            see `here <https://github.com/Azure/azure-sdk-for-python/tree/main/sdk/storage/azure-storage-queue
            #other-client--per-operation-configuration>`_.
        :return:
            Returns a message from the Queue or None if the Queue is empty.
        :rtype: ~azure.storage.queue.QueueMessage or None

        .. admonition:: Example:

            .. literalinclude:: ../samples/queue_samples_message.py
                :start-after: [START receive_one_message]
                :end-before: [END receive_one_message]
                :language: python
                :dedent: 12
                :caption: Receive one message from the queue.
        """
        timeout = kwargs.pop('timeout', None)
        self.message_decode_policy.configure(
            require_encryption=self.require_encryption,
            key_encryption_key=self.key_encryption_key,
            resolver=self.key_resolver_function)
        try:
            message = self._client.messages.dequeue(
                number_of_messages=1,
                visibilitytimeout=visibility_timeout,
                timeout=timeout,
                cls=self.message_decode_policy,
                **kwargs
            )
            wrapped_message = QueueMessage._from_generated(  # pylint: disable=protected-access
                message[0]) if message != [] else None
            return wrapped_message
        except HttpResponseError as error:
            process_storage_error(error)

    @distributed_trace
    def receive_messages(
        self, *,
        messages_per_page: Optional[int] = None,
        visibility_timeout: Optional[int] = None,
        max_messages: Optional[int] = None,
        **kwargs: Any
    ) -> ItemPaged[QueueMessage]:
        """Removes one or more messages from the front of the queue.

        When a message is retrieved from the queue, the response includes the message
        content and a pop_receipt value, which is required to delete the message.
        The message is not automatically deleted from the queue, but after it has
        been retrieved, it is not visible to other clients for the time interval
        specified by the visibility_timeout parameter. The iterator will continuously
        fetch messages until the queue is empty or max_messages is reached (if max_messages
        is set).

        If the key-encryption-key or resolver field is set on the local service object, the messages will be
        decrypted before being returned.

        :keyword int messages_per_page:
            A nonzero integer value that specifies the number of
            messages to retrieve from the queue, up to a maximum of 32. If
            fewer are visible, the visible messages are returned. By default,
            a single message is retrieved from the queue with this operation.
            `by_page()` can be used to provide a page iterator on the AsyncItemPaged if messages_per_page is set.
            `next()` can be used to get the next page.
        .. admonition:: Example:

            .. literalinclude:: ../samples/queue_samples_message.py
                :start-after: [START receive_messages_listing]
                :end-before: [END receive_messages_listing]
                :language: python
                :dedent: 12
                :caption: List pages and corresponding messages from the queue.

        :keyword int visibility_timeout:
            If not specified, the default value is 30. Specifies the
            new visibility timeout value, in seconds, relative to server time.
            The value must be larger than or equal to 1, and cannot be
            larger than 7 days. The visibility timeout of a message cannot be
            set to a value later than the expiry time. visibility_timeout
            should be set to a value smaller than the time-to-live value.
        :keyword int max_messages:
            An integer that specifies the maximum number of messages to retrieve from the queue.
        :keyword int timeout:
            Sets the server-side timeout for the operation in seconds. For more details see
            https://learn.microsoft.com/en-us/rest/api/storageservices/setting-timeouts-for-queue-service-operations.
            This value is not tracked or validated on the client. To configure client-side network timesouts
            see `here <https://github.com/Azure/azure-sdk-for-python/tree/main/sdk/storage/azure-storage-queue
            #other-client--per-operation-configuration>`_.
        :return:
            Returns a message iterator of dict-like Message objects.
        :rtype: ~azure.core.paging.ItemPaged[~azure.storage.queue.QueueMessage]

        .. admonition:: Example:

            .. literalinclude:: ../samples/queue_samples_message.py
                :start-after: [START receive_messages]
                :end-before: [END receive_messages]
                :language: python
                :dedent: 12
                :caption: Receive messages from the queue.
        """
        timeout = kwargs.pop('timeout', None)
        self.message_decode_policy.configure(
            require_encryption=self.require_encryption,
            key_encryption_key=self.key_encryption_key,
            resolver=self.key_resolver_function)
        try:
            command = functools.partial(
                self._client.messages.dequeue,
                visibilitytimeout=visibility_timeout,
                timeout=timeout,
                cls=self.message_decode_policy,
                **kwargs
            )
            if max_messages is not None and messages_per_page is not None:
                if max_messages < messages_per_page:
                    raise ValueError("max_messages must be greater or equal to messages_per_page")
            return ItemPaged(command, results_per_page=messages_per_page,
                             page_iterator_class=MessagesPaged, max_messages=max_messages)
        except HttpResponseError as error:
            process_storage_error(error)

    @distributed_trace
    def update_message(
        self, message: Union[str, QueueMessage],
        pop_receipt: Optional[str] = None,
        content: Optional[Any] = None,
        *,
        visibility_timeout: Optional[int] = None,
        **kwargs: Any
    ) -> QueueMessage:
        """Updates the visibility timeout of a message. You can also use this
        operation to update the contents of a message.

        This operation can be used to continually extend the invisibility of a
        queue message. This functionality can be useful if you want a worker role
        to "lease" a queue message. For example, if a worker role calls :func:`~receive_messages()`
        and recognizes that it needs more time to process a message, it can
        continually extend the message's invisibility until it is processed. If
        the worker role were to fail during processing, eventually the message
        would become visible again and another worker role could process it.

        If the key-encryption-key field is set on the local service object, this method will
        encrypt the content before uploading.

        :param message:
            The message object or id identifying the message to update.
        :type message: str or ~azure.storage.queue.QueueMessage
        :param str pop_receipt:
            A valid pop receipt value returned from an earlier call
            to the :func:`~receive_messages` or :func:`~update_message` operation.
        :param Any content:
            Message content. Allowed type is determined by the encode_function
            set on the service. Default is str.
        :keyword int visibility_timeout:
            Specifies the new visibility timeout value, in seconds,
            relative to server time. The new value must be larger than or equal
            to 0, and cannot be larger than 7 days. The visibility timeout of a
            message cannot be set to a value later than the expiry time. A
            message can be updated until it has been deleted or has expired.
            The message object or message id identifying the message to update.
        :keyword int timeout:
            Sets the server-side timeout for the operation in seconds. For more details see
            https://learn.microsoft.com/en-us/rest/api/storageservices/setting-timeouts-for-queue-service-operations.
            This value is not tracked or validated on the client. To configure client-side network timesouts
            see `here <https://github.com/Azure/azure-sdk-for-python/tree/main/sdk/storage/azure-storage-queue
            #other-client--per-operation-configuration>`_.
        :return:
            A :class:`~azure.storage.queue.QueueMessage` object. For convenience,
            this object is also populated with the content, although it is not returned by the service.
        :rtype: ~azure.storage.queue.QueueMessage

        .. admonition:: Example:

            .. literalinclude:: ../samples/queue_samples_message.py
                :start-after: [START update_message]
                :end-before: [END update_message]
                :language: python
                :dedent: 12
                :caption: Update a message.
        """
        timeout = kwargs.pop('timeout', None)

        receipt: Optional[str]
        if isinstance(message, QueueMessage):
            message_id = message.id
            message_text = content or message.content
            receipt = pop_receipt or message.pop_receipt
            inserted_on = message.inserted_on
            expires_on = message.expires_on
            dequeue_count = message.dequeue_count
        else:
            message_id = message
            message_text = content
            receipt = pop_receipt
            inserted_on = None
            expires_on = None
            dequeue_count = None

        if receipt is None:
            raise ValueError("pop_receipt must be present")
        if message_text is not None:
            try:
                self.message_encode_policy.configure(
                    self.require_encryption,
                    self.key_encryption_key,
                    self.key_resolver_function,
                    encryption_version=self.encryption_version)
            except TypeError:
                warnings.warn(
                    "TypeError when calling message_encode_policy.configure. \
                    It is likely missing the encryption_version parameter. \
                    Consider updating your encryption information/implementation. \
                    Retrying without encryption_version."
                )
                self.message_encode_policy.configure(
                    self.require_encryption,
                    self.key_encryption_key,
                    self.key_resolver_function)
            encoded_message_text = self.message_encode_policy(message_text)
            updated = GenQueueMessage(message_text=encoded_message_text)
        else:
            updated = None
        try:
            response = cast(QueueMessage, self._client.message_id.update(
                queue_message=updated,
                visibilitytimeout=visibility_timeout or 0,
                timeout=timeout,
                pop_receipt=receipt,
                cls=return_response_headers,
                queue_message_id=message_id,
                **kwargs))
            new_message = QueueMessage(content=message_text)
            new_message.id = message_id
            new_message.inserted_on = inserted_on
            new_message.expires_on = expires_on
            new_message.dequeue_count = dequeue_count
            new_message.pop_receipt = response['popreceipt']
            new_message.next_visible_on = response['time_next_visible']
            return new_message
        except HttpResponseError as error:
            process_storage_error(error)

    @distributed_trace
    def peek_messages(
        self, max_messages: Optional[int] = None,
        **kwargs: Any
    ) -> List[QueueMessage]:
        """Retrieves one or more messages from the front of the queue, but does
        not alter the visibility of the message.

        Only messages that are visible may be retrieved. When a message is retrieved
        for the first time with a call to :func:`~receive_messages`, its dequeue_count property
        is set to 1. If it is not deleted and is subsequently retrieved again, the
        dequeue_count property is incremented. The client may use this value to
        determine how many times a message has been retrieved. Note that a call
        to peek_messages does not increment the value of dequeue_count, but returns
        this value for the client to read.

        If the key-encryption-key or resolver field is set on the local service object,
        the messages will be decrypted before being returned.

        :param int max_messages:
            A nonzero integer value that specifies the number of
            messages to peek from the queue, up to a maximum of 32. By default,
            a single message is peeked from the queue with this operation.
        :keyword int timeout:
            Sets the server-side timeout for the operation in seconds. For more details see
            https://learn.microsoft.com/en-us/rest/api/storageservices/setting-timeouts-for-queue-service-operations.
            This value is not tracked or validated on the client. To configure client-side network timesouts
            see `here <https://github.com/Azure/azure-sdk-for-python/tree/main/sdk/storage/azure-storage-queue
            #other-client--per-operation-configuration>`_.
        :return:
            A list of :class:`~azure.storage.queue.QueueMessage` objects. Note that
            next_visible_on and pop_receipt will not be populated as peek does
            not pop the message and can only retrieve already visible messages.
        :rtype: list(:class:`~azure.storage.queue.QueueMessage`)

        .. admonition:: Example:

            .. literalinclude:: ../samples/queue_samples_message.py
                :start-after: [START peek_message]
                :end-before: [END peek_message]
                :language: python
                :dedent: 12
                :caption: Peek messages.
        """
        timeout = kwargs.pop('timeout', None)
        if max_messages and not 1 <= max_messages <= 32:
            raise ValueError("Number of messages to peek should be between 1 and 32")
        self.message_decode_policy.configure(
            require_encryption=self.require_encryption,
            key_encryption_key=self.key_encryption_key,
            resolver=self.key_resolver_function)
        try:
            messages = self._client.messages.peek(
                number_of_messages=max_messages,
                timeout=timeout,
                cls=self.message_decode_policy,
                **kwargs)
            wrapped_messages = []
            for peeked in messages:
                wrapped_messages.append(QueueMessage._from_generated(peeked))  # pylint: disable=protected-access
            return wrapped_messages
        except HttpResponseError as error:
            process_storage_error(error)

    @distributed_trace
    def clear_messages(self, **kwargs: Any) -> None:
        """Deletes all messages from the specified queue.

        :keyword int timeout:
            Sets the server-side timeout for the operation in seconds. For more details see
            https://learn.microsoft.com/en-us/rest/api/storageservices/setting-timeouts-for-queue-service-operations.
            This value is not tracked or validated on the client. To configure client-side network timesouts
            see `here <https://github.com/Azure/azure-sdk-for-python/tree/main/sdk/storage/azure-storage-queue
            #other-client--per-operation-configuration>`_.

        .. admonition:: Example:

            .. literalinclude:: ../samples/queue_samples_message.py
                :start-after: [START clear_messages]
                :end-before: [END clear_messages]
                :language: python
                :dedent: 12
                :caption: Clears all messages.
        """
        timeout = kwargs.pop('timeout', None)
        try:
            self._client.messages.clear(timeout=timeout, **kwargs)
        except HttpResponseError as error:
            process_storage_error(error)

    @distributed_trace
    def delete_message(
        self, message: Union[str, QueueMessage],
        pop_receipt: Optional[str] = None,
        **kwargs: Any
    ) -> None:
        """Deletes the specified message.

        Normally after a client retrieves a message with the receive messages operation,
        the client is expected to process and delete the message. To delete the
        message, you must have the message object itself, or two items of data: id and pop_receipt.
        The id is returned from the previous receive_messages operation. The
        pop_receipt is returned from the most recent :func:`~receive_messages` or
        :func:`~update_message` operation. In order for the delete_message operation
        to succeed, the pop_receipt specified on the request must match the
        pop_receipt returned from the :func:`~receive_messages` or :func:`~update_message`
        operation.

        :param message:
            The message object or id identifying the message to delete.
        :type message: str or ~azure.storage.queue.QueueMessage
        :param str pop_receipt:
            A valid pop receipt value returned from an earlier call
            to the :func:`~receive_messages` or :func:`~update_message`.
        :keyword int timeout:
            Sets the server-side timeout for the operation in seconds. For more details see
            https://learn.microsoft.com/en-us/rest/api/storageservices/setting-timeouts-for-queue-service-operations.
            This value is not tracked or validated on the client. To configure client-side network timesouts
            see `here <https://github.com/Azure/azure-sdk-for-python/tree/main/sdk/storage/azure-storage-queue
            #other-client--per-operation-configuration>`_.

        .. admonition:: Example:

            .. literalinclude:: ../samples/queue_samples_message.py
                :start-after: [START delete_message]
                :end-before: [END delete_message]
                :language: python
                :dedent: 12
                :caption: Delete a message.
        """
        timeout = kwargs.pop('timeout', None)

        receipt: Optional[str]
        if isinstance(message, QueueMessage):
            message_id = message.id
            receipt = pop_receipt or message.pop_receipt
        else:
            message_id = message
            receipt = pop_receipt

        if receipt is None:
            raise ValueError("pop_receipt must be present")
        try:
            self._client.message_id.delete(
                pop_receipt=receipt,
                timeout=timeout,
                queue_message_id=message_id,
                **kwargs
            )
        except HttpResponseError as error:
            process_storage_error(error)<|MERGE_RESOLUTION|>--- conflicted
+++ resolved
@@ -80,35 +80,12 @@
             :caption: Create the queue client with url and credential.
     """
     def __init__(
-<<<<<<< HEAD
         self, account_url: str,
         queue_name: str,
         credential: Optional[Union[str, Dict[str, str], "AzureNamedKeyCredential", "AzureSasCredential", "TokenCredential"]] = None,  # pylint: disable=line-too-long
         **kwargs: Any
     ) -> None:
         parsed_url, sas_token = _parse_url(account_url=account_url, queue_name=queue_name, credential=credential)
-=======
-            self, account_url: str,
-            queue_name: str,
-            credential: Optional[Union[str, Dict[str, str], "AzureNamedKeyCredential", "AzureSasCredential", "TokenCredential"]] = None,  # pylint: disable=line-too-long
-            **kwargs: Any
-        ) -> None:
-        try:
-            if not account_url.lower().startswith('http'):
-                account_url = "https://" + account_url
-        except AttributeError as exc:
-            raise ValueError("Account URL must be a string.") from exc
-        parsed_url = urlparse(account_url.rstrip('/'))
-        if not queue_name:
-            raise ValueError("Please specify a queue name.")
-        if not parsed_url.netloc:
-            raise ValueError(f"Invalid URL: {parsed_url}")
-
-        _, sas_token = parse_query(parsed_url.query)
-        if not sas_token and not credential:
-            raise ValueError("You need to provide either a SAS token or an account shared key to authenticate.")
-
->>>>>>> 6af32bc7
         self.queue_name = queue_name
         self._query_str, credential = self._format_query_string(sas_token, credential)
         super(QueueClient, self).__init__(parsed_url, service='queue', credential=credential, **kwargs)
@@ -118,7 +95,6 @@
         self._client._config.version = get_api_version(kwargs)  # pylint: disable=protected-access
         self._configure_encryption(kwargs)
 
-<<<<<<< HEAD
     def _format_url(self, hostname: str) -> str:
         """Format the endpoint URL according to the current location
         mode hostname.
@@ -127,12 +103,6 @@
             queue_name = self.queue_name.encode('UTF-8')
         else:
             queue_name = self.queue_name
-=======
-    def _format_url(self, hostname):
-        queue_name = self.queue_name
-        if isinstance(queue_name, str):
-            queue_name = queue_name.encode('UTF-8')
->>>>>>> 6af32bc7
         return (
             f"{self.scheme}://{hostname}"
             f"/{quote(queue_name)}{self._query_str}")
@@ -337,16 +307,9 @@
 
     @distributed_trace
     def set_queue_metadata(
-<<<<<<< HEAD
         self, metadata: Optional[Dict[str, str]] = None,
         **kwargs: Any
     ) -> None:
-=======
-        self, metadata=None,  # type: Optional[Dict[str, Any]]
-        **kwargs  # type: Any
-     ):
-        # type: (...) -> Dict[str, Any]
->>>>>>> 6af32bc7
         """Sets user-defined metadata on the specified queue.
 
         Metadata is associated with the queue as name-value pairs.
