# -------------------------------------------------------------------------
# Copyright (c) Microsoft Corporation. All rights reserved.
# Licensed under the MIT License. See License.txt in the project root for
# license information.
# --------------------------------------------------------------------------
import unittest
import pytest

from azure.core.exceptions import (
    HttpResponseError,
    ResourceExistsError,
    AzureError,
    ClientAuthenticationError
)
from azure.core.pipeline.transport import(
    RequestsTransport
)
from devtools_testutils import ResourceGroupPreparer, StorageAccountPreparer
from azure.storage.blob import (
    BlobServiceClient,
    ContainerClient,
    BlobClient,
    LocationMode,
    LinearRetry,
    ExponentialRetry,
)

from _shared.testcase import (
    StorageTestCase,
    ResponseCallback,
    RetryCounter,
    GlobalStorageAccountPreparer
)

class RetryRequestTransport(RequestsTransport):
    """Transport to test retry"""
    def __init__(self, *args, **kwargs):
<<<<<<< HEAD
        self.count = 0
        super(RequestsTransport, self).__init__(*args, **kwargs)
    
    def send(self, request, **kwargs):
        self.count += 1
        response = super(RequestsTransport, self).send(request, **kwargs)
=======
        super(RetryRequestTransport, self).__init__(*args, **kwargs)
        self.count = 0
    
    def send(self, request, **kwargs):
        self.count += 1
        response = super(RetryRequestTransport, self).send(request, **kwargs)
>>>>>>> 28043254
        return response

# --Test Class -----------------------------------------------------------------
class StorageRetryTest(StorageTestCase):

    def _create_storage_service(self, service_class, account, key, connection_string=None, **kwargs):
        if connection_string:
            service = service_class.from_connection_string(connection_string, **kwargs)
        else:
            service = service_class(self.account_url(account, "blob"), credential=key, **kwargs)
        return service

    # --Test Cases --------------------------------------------
    @GlobalStorageAccountPreparer()
    def test_retry_on_server_error(self, resource_group, location, storage_account, storage_account_key):
        # Arrange
        container_name = self.get_resource_name('utcontainer')
        service = self._create_storage_service(BlobServiceClient, storage_account, storage_account_key)

        # Force the create call to 'timeout' with a 408
        callback = ResponseCallback(status=201, new_status=500).override_status

        # Act
        try:
            # The initial create will return 201, but we overwrite it and retry.
            # The retry will then get a 409 and return false.
            with self.assertRaises(ResourceExistsError):
                service.create_container(container_name, raw_response_hook=callback)
        finally:
            service.delete_container(container_name)

        # Assert

    @GlobalStorageAccountPreparer()
    def test_retry_on_timeout(self, resource_group, location, storage_account, storage_account_key):
        # Arrange
        container_name = self.get_resource_name('utcontainer')
        retry = ExponentialRetry(initial_backoff=1, increment_base=2)
        service = self._create_storage_service(
            BlobServiceClient, storage_account, storage_account_key, retry_policy=retry)

        callback = ResponseCallback(status=201, new_status=408).override_status

        # Act
        try:
            # The initial create will return 201, but we overwrite it and retry.
            # The retry will then get a 409 and return false.
            with self.assertRaises(ResourceExistsError):
                service.create_container(container_name, raw_response_hook=callback)
        finally:
            service.delete_container(container_name)

        # Assert

    @GlobalStorageAccountPreparer()
    def test_retry_callback_and_retry_context(self, resource_group, location, storage_account, storage_account_key):
        # Arrange
        container_name = self.get_resource_name('utcontainer')
        retry = LinearRetry(backoff=1)
        service = self._create_storage_service(
            BlobServiceClient, storage_account, storage_account_key, retry_policy=retry)

        # Force the create call to 'timeout' with a 408
        callback = ResponseCallback(status=201, new_status=408).override_status

        def assert_exception_is_present_on_retry_context(**kwargs):
            self.assertIsNotNone(kwargs.get('response'))
            self.assertEqual(kwargs['response'].status_code, 408)


        # Act
        try:
            # The initial create will return 201, but we overwrite it and retry.
            # The retry will then get a 409 and return false.
            with self.assertRaises(ResourceExistsError):
                service.create_container(
                    container_name, raw_response_hook=callback,
                    retry_hook=assert_exception_is_present_on_retry_context)
        finally:
            service.delete_container(container_name)

    @pytest.mark.live_test_only
    @GlobalStorageAccountPreparer()
    def test_retry_on_socket_timeout(self, resource_group, location, storage_account, storage_account_key):
        # Arrange
        container_name = self.get_resource_name('utcontainer')
        retry = LinearRetry(backoff=1)
        retry_transport = RetryRequestTransport(connection_timeout=11, read_timeout=0.000000000001)
        # make the connect timeout reasonable, but packet timeout truly small, to make sure the request always times out
        service = self._create_storage_service(
            BlobServiceClient, storage_account, storage_account_key, retry_policy=retry, transport=retry_transport)

        assert service._client._client._pipeline._transport.connection_config.timeout == 11
        assert service._client._client._pipeline._transport.connection_config.read_timeout == 0.000000000001

        # Act
        try:
            with self.assertRaises(AzureError) as error:
                service.create_container(container_name)
            # Assert
            # 3 retries + 1 original == 4
            assert retry_transport.count == 4
            # This call should succeed on the server side, but fail on the client side due to socket timeout
            self.assertTrue('read timeout' in str(error.exception), 'Expected socket timeout but got different exception.')

        finally:
            # we must make the timeout normal again to let the delete operation succeed
            service.delete_container(container_name, connection_timeout=(11, 11))

    @GlobalStorageAccountPreparer()
    def test_no_retry(self, resource_group, location, storage_account, storage_account_key):
        # Arrange
        container_name = self.get_resource_name('utcontainer')
        service = self._create_storage_service(
            BlobServiceClient, storage_account, storage_account_key, retry_total=0)


        # Force the create call to 'timeout' with a 408
        callback = ResponseCallback(status=201, new_status=408).override_status

        # Act
        try:
            with self.assertRaises(HttpResponseError) as error:
                service.create_container(container_name, raw_response_hook=callback)
            self.assertEqual(error.exception.response.status_code, 408)
            self.assertEqual(error.exception.reason, 'Created')

        finally:
            service.delete_container(container_name)

    @GlobalStorageAccountPreparer()
    def test_linear_retry(self, resource_group, location, storage_account, storage_account_key):
        # Arrange
        container_name = self.get_resource_name('utcontainer')
        retry = LinearRetry(backoff=1)
        service = self._create_storage_service(
            BlobServiceClient, storage_account, storage_account_key, retry_policy=retry)

        # Force the create call to 'timeout' with a 408
        callback = ResponseCallback(status=201, new_status=408).override_status

        # Act
        try:
            # The initial create will return 201, but we overwrite it and retry.
            # The retry will then get a 409 and return false.
            with self.assertRaises(ResourceExistsError):
                service.create_container(container_name, raw_response_hook=callback)
        finally:
            service.delete_container(container_name)

        # Assert

    @GlobalStorageAccountPreparer()
    def test_exponential_retry(self, resource_group, location, storage_account, storage_account_key):
        # Arrange
        container_name = self.get_resource_name('utcontainer')
        retry = ExponentialRetry(initial_backoff=1, increment_base=3, retry_total=3)
        service = self._create_storage_service(
            BlobServiceClient, storage_account, storage_account_key, retry_policy=retry)

        try:
            container = service.create_container(container_name)

            # Force the create call to 'timeout' with a 408
            callback = ResponseCallback(status=200, new_status=408)

            # Act
            with self.assertRaises(HttpResponseError):
                container.get_container_properties(raw_response_hook=callback.override_status)

            # Assert the response was called the right number of times (1 initial request + 3 retries)
            self.assertEqual(callback.count, 1+3)
        finally:
            # Clean up
            service.delete_container(container_name)

    @GlobalStorageAccountPreparer()
    def test_exponential_retry_interval(self, resource_group, location, storage_account, storage_account_key):
        # Arrange
        retry_policy = ExponentialRetry(initial_backoff=1, increment_base=3, random_jitter_range=3)
        context_stub = {}

        for i in range(10):
            # Act
            context_stub['count'] = 0
            backoff = retry_policy.get_backoff_time(context_stub)

            # Assert backoff interval is within +/- 3 of 1
            self.assertTrue(0 <= backoff <= 4)

            # Act
            context_stub['count'] = 1
            backoff = retry_policy.get_backoff_time(context_stub)

            # Assert backoff interval is within +/- 3 of 4(1+3^1)
            self.assertTrue(1 <= backoff <= 7)

            # Act
            context_stub['count'] = 2
            backoff = retry_policy.get_backoff_time(context_stub)

            # Assert backoff interval is within +/- 3 of 10(1+3^2)
            self.assertTrue(7 <= backoff <= 13)

            # Act
            context_stub['count'] = 3
            backoff = retry_policy.get_backoff_time(context_stub)

            # Assert backoff interval is within +/- 3 of 28(1+3^3)
            self.assertTrue(25 <= backoff <= 31)

    @GlobalStorageAccountPreparer()
    def test_linear_retry_interval(self, resource_group, location, storage_account, storage_account_key):
        # Arrange
        context_stub = {}

        for i in range(10):
            # Act
            retry_policy = LinearRetry(backoff=1, random_jitter_range=3)
            backoff = retry_policy.get_backoff_time(context_stub)

            # Assert backoff interval is within +/- 3 of 1
            self.assertTrue(0 <= backoff <= 4)

            # Act
            retry_policy = LinearRetry(backoff=5, random_jitter_range=3)
            backoff = retry_policy.get_backoff_time(context_stub)

            # Assert backoff interval is within +/- 3 of 5
            self.assertTrue(2 <= backoff <= 8)

            # Act
            retry_policy = LinearRetry(backoff=15, random_jitter_range=3)
            backoff = retry_policy.get_backoff_time(context_stub)

            # Assert backoff interval is within +/- 3 of 15
            self.assertTrue(12 <= backoff <= 18)

    @GlobalStorageAccountPreparer()
    def test_invalid_retry(self, resource_group, location, storage_account, storage_account_key):
        # Arrange
        container_name = self.get_resource_name('utcontainer')
        retry = ExponentialRetry(initial_backoff=1, increment_base=2)
        service = self._create_storage_service(
            BlobServiceClient, storage_account, storage_account_key, retry_policy=retry)

        # Force the create call to fail by pretending it's a teapot
        callback = ResponseCallback(status=201, new_status=418).override_status

        # Act
        try:
            with self.assertRaises(HttpResponseError) as error:
                service.create_container(container_name, raw_response_hook=callback)
            self.assertEqual(error.exception.response.status_code, 418)
            self.assertEqual(error.exception.reason, 'Created')
        finally:
            service.delete_container(container_name)

    @GlobalStorageAccountPreparer()
    def test_retry_with_deserialization(self, resource_group, location, storage_account, storage_account_key):
        # Arrange
        container_name = self.get_resource_name('retry')
        retry = ExponentialRetry(initial_backoff=1, increment_base=2)
        service = self._create_storage_service(
            BlobServiceClient, storage_account, storage_account_key, retry_policy=retry)

        try:
            created = service.create_container(container_name)

            # Act
            callback = ResponseCallback(status=200, new_status=408).override_first_status
            containers = service.list_containers(name_starts_with='retry', raw_response_hook=callback)

            # Assert
            containers = list(containers)
            self.assertTrue(len(containers) >= 1)
        finally:
            service.delete_container(container_name)

    @GlobalStorageAccountPreparer()
    def test_retry_secondary(self, resource_group, location, storage_account, storage_account_key):
        """Secondary location test.

        This test is special, since in pratical term, we don't have time to wait
        for the georeplication to be done (can take a loooooong time).
        So for the purpose of this test, we fake a 408 on the primary request,
        and then we check we do a 408. AND DONE.
        It's not really perfect, since we didn't tested it would work on
        a real geo-location.

        Might be changed to live only as loooooong test with a polling on
        the current geo-replication status.
        """
        # Arrange
        # Fail the first request and set the retry policy to retry to secondary
        # The given test account must be GRS
        class MockTransport(RequestsTransport):
            CALL_NUMBER = 1
            ENABLE = False
            def send(self, request, **kwargs):
                if MockTransport.ENABLE:
                    if MockTransport.CALL_NUMBER == 2:
                        if request.method != 'PUT':
                            assert '-secondary' in request.url
                        # Here's our hack
                        # Replace with primary so the test works even
                        # if secondary is not ready
                        request.url = request.url.replace('-secondary', '')

                response = super(MockTransport, self).send(request, **kwargs)

                if MockTransport.ENABLE:
                    assert response.status_code in [200, 201, 409]
                    if MockTransport.CALL_NUMBER == 1:
                        response.status_code = 408
                    elif MockTransport.CALL_NUMBER == 2:
                        if response.status_code == 409:  # We can't really retry on PUT
                            response.status_code = 201
                    else:
                        pytest.fail("This test is not supposed to do more calls")
                    MockTransport.CALL_NUMBER += 1
                return response

        retry = ExponentialRetry(retry_to_secondary=True, initial_backoff=1, increment_base=2)
        service = self._create_storage_service(
            BlobServiceClient, storage_account, storage_account_key, retry_policy=retry,
            transport=MockTransport()
        )

        # Act
        MockTransport.ENABLE = True

        # Assert

        # Try put
        def put_retry_callback(retry_count=None, location_mode=None, **kwargs):
            # This call should be called once, with the decision to try secondary
            put_retry_callback.called = True
            if MockTransport.CALL_NUMBER == 1:
                self.assertEqual(LocationMode.PRIMARY, location_mode)
            elif MockTransport.CALL_NUMBER == 2:
                self.assertEqual(LocationMode.PRIMARY, location_mode)
            else:
                pytest.fail("This test is not supposed to retry more than once")
        put_retry_callback.called = False

        container = service.get_container_client('containername')
        created = container.create_container(retry_hook=put_retry_callback)
        assert put_retry_callback.called

        def retry_callback(retry_count=None, location_mode=None, **kwargs):
            # This call should be called once, with the decision to try secondary
            retry_callback.called = True
            if MockTransport.CALL_NUMBER == 1:
                self.assertEqual(LocationMode.SECONDARY, location_mode)
            elif MockTransport.CALL_NUMBER == 2:
                self.assertEqual(LocationMode.SECONDARY, location_mode)
            else:
                pytest.fail("This test is not supposed to retry more than once")
        retry_callback.called = False

        # Try list
        MockTransport.CALL_NUMBER = 1
        retry_callback.called = False
        containers = service.list_containers(
            results_per_page=1, retry_hook=retry_callback)
        next(containers)
        assert retry_callback.called

        # Try get
        MockTransport.CALL_NUMBER = 1
        retry_callback.called = False
        container.get_container_properties(retry_hook=retry_callback)
        assert retry_callback.called

    @GlobalStorageAccountPreparer()
    def test_invalid_account_key(self, resource_group, location, storage_account, storage_account_key):
        # Arrange
        container_name = self.get_resource_name('utcontainer')
        retry = ExponentialRetry(initial_backoff=1, increment_base=3, retry_total=3)
        service = self._create_storage_service(
            BlobServiceClient, storage_account, storage_account_key, retry_policy=retry)
        service.credential.account_name = "dummy_account_name"
        service.credential.account_key = "dummy_account_key"

        # Shorten retries and add counter
        retry_counter = RetryCounter()
        retry_callback = retry_counter.simple_count

        # Act
        with self.assertRaises(ClientAuthenticationError):
            service.create_container(container_name, retry_callback=retry_callback)

        # Assert
        # No retry should be performed since the signing error is fatal
        self.assertEqual(retry_counter.count, 0)


# ------------------------------------------------------------------------------
<|MERGE_RESOLUTION|>--- conflicted
+++ resolved
@@ -35,21 +35,12 @@
 class RetryRequestTransport(RequestsTransport):
     """Transport to test retry"""
     def __init__(self, *args, **kwargs):
-<<<<<<< HEAD
-        self.count = 0
-        super(RequestsTransport, self).__init__(*args, **kwargs)
-    
-    def send(self, request, **kwargs):
-        self.count += 1
-        response = super(RequestsTransport, self).send(request, **kwargs)
-=======
         super(RetryRequestTransport, self).__init__(*args, **kwargs)
         self.count = 0
     
     def send(self, request, **kwargs):
         self.count += 1
         response = super(RetryRequestTransport, self).send(request, **kwargs)
->>>>>>> 28043254
         return response
 
 # --Test Class -----------------------------------------------------------------
