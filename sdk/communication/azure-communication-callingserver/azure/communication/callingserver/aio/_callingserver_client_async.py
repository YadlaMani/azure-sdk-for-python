--- conflicted
+++ resolved
@@ -24,17 +24,11 @@
     PlayAudioResult,
     AddParticipantResult,
     CallRecordingProperties,
-<<<<<<< HEAD
-    # StartCallRecordingResult,
-    # StartCallRecordingRequest,
-    # StartCallRecordingWithCallLocatorRequest
-=======
     StartCallRecordingWithCallLocatorRequest,
-    StartCallRecordingRequest,
+    StartCallRecordingResult,
     RecordingContentType,
     RecordingChannelType,
     RecordingFormatType
->>>>>>> 82283d92
     )
 from .._shared.models import CommunicationIdentifier
 from ._content_downloader_async import ContentDownloader
@@ -177,8 +171,7 @@
             alternate_caller_id=(None
                 if options.alternate_Caller_Id is None
                 else PhoneNumberIdentifierModel(value=options.alternate_Caller_Id.properties['value'])),
-            subject=options.subject,
-            **kwargs
+            subject=options.subject
         )
 
         create_call_response = await self._call_connection_client.create_call(
@@ -404,35 +397,6 @@
             **kwargs
             )
 
-<<<<<<< HEAD
-    # @distributed_trace_async()
-    # async def start_recording(
-    #     self,
-    #     call_locator: CallLocator,
-    #     recording_state_callback_uri: str,
-    #     **kwargs: Any
-    # ) -> StartCallRecordingResult:
-
-    #     if not call_locator:
-    #         raise ValueError("call_locator cannot be None")
-    #     if not CallingServerUtils.is_valid_url(recording_state_callback_uri):
-    #         raise ValueError("recording_state_callback_uri is invalid")
-
-    #     start_call_recording_request = StartCallRecordingRequest(
-    #         recording_state_callback_uri=recording_state_callback_uri,
-    #         **kwargs
-    #     )
-
-    #     start_call_recording_with_calllocator_request = StartCallRecordingWithCallLocatorRequest(
-    #         call_locator=serialize_call_locator(call_locator),
-    #         start_call_recording_request=start_call_recording_request
-    #     )
-
-    #     return await self._server_call_client.start_recording(
-    #         start_call_recording_with_calllocator_request,
-    #         **kwargs
-    #     )
-=======
     # pylint:disable=too-many-arguments
     @distributed_trace_async()
     async def start_recording(
@@ -450,7 +414,7 @@
         if not CallingServerUtils.is_valid_url(recording_state_callback_uri):
             raise ValueError("recording_state_callback_uri is invalid")
 
-        start_call_recording_request = StartCallRecordingRequest(
+        start_call_recording_request = StartCallRecordingWithCallLocatorRequest(
             recording_state_callback_uri=recording_state_callback_uri,
             recording_content_type=recording_content_type,
             recording_channel_type=recording_channel_type,
@@ -467,7 +431,6 @@
             start_call_recording_with_calllocator_request,
             **kwargs
         )
->>>>>>> 82283d92
 
     @distributed_trace_async()
     async def pause_recording(
