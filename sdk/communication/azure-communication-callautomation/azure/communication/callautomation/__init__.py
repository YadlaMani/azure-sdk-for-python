--- conflicted
+++ resolved
@@ -9,7 +9,9 @@
     StartRecordingOptions,
     ServerCallLocator,
     GroupCallLocator,
-<<<<<<< HEAD
+    CallInvite,
+    CommunicationIdentifier,
+    CommunicationUserIdentifier,
     RecordingFormat,
     RecordingContent,
     RecordingStorage,
@@ -18,12 +20,6 @@
     CommunicationIdentifier,
     CommunicationUserIdentifier
     )
-=======
-    CallInvite,
-    CommunicationIdentifier,
-    CommunicationUserIdentifier
-)
->>>>>>> 56665495
 from ._events import (
     AddParticipantSucceeded,
     AddParticipantFailed,
