# --------------------------------------------------------------------------------------------
# Copyright (c) Microsoft Corporation. All rights reserved.
# Licensed under the MIT License. See License.txt in the project root for license information.
# --------------------------------------------------------------------------------------------
import logging
import threading
from typing import TYPE_CHECKING

from ._client_base import ClientBase
from ._consumer import EventHubConsumer
from ._constants import ALL_PARTITIONS
from ._eventprocessor.event_processor import EventProcessor
from ._eventprocessor.common import LoadBalancingStrategy


if TYPE_CHECKING:
    import datetime
    from azure.core.credentials import (
        TokenCredential,
        AzureSasCredential,
        AzureNamedKeyCredential,
    )
    from typing import (  # pylint: disable=ungrouped-imports
        Any,
        Union,
        Dict,
        Tuple,
        Callable,
        List,
        Optional,
    )
    from ._eventprocessor.partition_context import PartitionContext
    from ._common import EventData

_LOGGER = logging.getLogger(__name__)


class EventHubConsumerClient(ClientBase):
    """The EventHubConsumerClient class defines a high level interface for
    receiving events from the Azure Event Hubs service.

    The main goal of `EventHubConsumerClient` is to receive events from all partitions of an EventHub with
    load-balancing and checkpointing.

    When multiple `EventHubConsumerClient` instances are running against the same event hub, consumer group and
    checkpointing location, the partitions will be evenly distributed among them.

    To enable load-balancing and persisted checkpoints, checkpoint_store must be set when creating the
    `EventHubConsumerClient`.
    If a checkpoint store is not provided, the checkpoint will be maintained internally in memory.

    An `EventHubConsumerClient` can also receive from a specific partition when you call its method `receive()` or
    `receive_batch()` and specify the partition_id.
    Load-balancing won't work in single-partition mode. But users can still save checkpoints if the checkpoint_store
    is set.

    :param str fully_qualified_namespace: The fully qualified host name for the Event Hubs namespace.
     The namespace format is: `<yournamespace>.servicebus.windows.net`.
    :param str eventhub_name: The path of the specific Event Hub to connect the client to.
    :param str consumer_group: Receive events from the event hub for this consumer group.
    :param credential: The credential object used for authentication which
     implements a particular interface for getting tokens. It accepts
     :class:`EventHubSharedKeyCredential<azure.eventhub.EventHubSharedKeyCredential>`, or credential objects generated
     by the azure-identity library and objects that implement the `get_token(self, *scopes)` method.
    :type credential: ~azure.core.credentials.TokenCredential or ~azure.core.credentials.AzureSasCredential
     or ~azure.core.credentials.AzureNamedKeyCredential
    :keyword bool logging_enable: Whether to output network trace logs to the logger. Default is `False`.
    :keyword float auth_timeout: The time in seconds to wait for a token to be authorized by the service.
     The default value is 60 seconds. If set to 0, no timeout will be enforced from the client.
    :keyword str user_agent: If specified, this will be added in front of the user agent string.
    :keyword int retry_total: The total number of attempts to redo a failed operation when an error occurs.
     Default value is 3. The context of `retry_total` in receiving is special: The `receive` method is implemented
     by a while-loop calling internal receive method in each iteration. In the `receive` case,
     `retry_total` specifies the numbers of retry after error raised by internal receive method in the while-loop.
     If retry attempts are exhausted, the `on_error` callback will be called (if provided) with the error information.
     The failed internal partition consumer will be closed (`on_partition_close` will be called if provided) and
     new internal partition consumer will be created (`on_partition_initialize` will be called if provided) to resume
     receiving.
    :keyword float retry_backoff_factor: A backoff factor to apply between attempts after the second try
     (most errors are resolved immediately by a second try without a delay).
     In fixed mode, retry policy will always sleep for {backoff factor}.
     In 'exponential' mode, retry policy will sleep for: `{backoff factor} * (2 ** ({number of total retries} - 1))`
     seconds. If the backoff_factor is 0.1, then the retry will sleep
     for [0.0s, 0.2s, 0.4s, ...] between retries. The default value is 0.8.
    :keyword float retry_backoff_max: The maximum back off time. Default value is 120 seconds (2 minutes).
    :keyword retry_mode: The delay behavior between retry attempts. Supported values are 'fixed' or 'exponential',
     where default is 'exponential'.
    :paramtype retry_mode: str
    :keyword float idle_timeout: Timeout, in seconds, after which this client will close the underlying connection
     if there is no further activity. By default the value is None, meaning that the client will not shutdown due to
     inactivity unless initiated by the service.
<<<<<<< HEAD
=======
    :keyword transport_type: The type of transport protocol that will be used for communicating with
     the Event Hubs service. Default is `TransportType.Amqp` in which case port 5671 is used.
     If the port 5671 is unavailable/blocked in the network environment, `TransportType.AmqpOverWebsocket` could
     be used instead which uses port 443 for communication.
    :paramtype transport_type: ~azure.eventhub.TransportType
    :keyword Dict http_proxy: HTTP proxy settings. This must be a dictionary with the following
     keys: `'proxy_hostname'` (str value) and `'proxy_port'` (int value).
     Additionally the following keys may also be present: `'username', 'password'`.
>>>>>>> 5be2d142
    :keyword checkpoint_store: A manager that stores the partition load-balancing and checkpoint data
     when receiving events. The checkpoint store will be used in both cases of receiving from all partitions
     or a single partition. In the latter case load-balancing does not apply.
     If a checkpoint store is not provided, the checkpoint will be maintained internally
     in memory, and the `EventHubConsumerClient` instance will receive events without load-balancing.
    :paramtype checkpoint_store: ~azure.eventhub.CheckpointStore
    :keyword float load_balancing_interval: When load-balancing kicks in. This is the interval, in seconds,
     between two load-balancing evaluations. Default is 10 seconds.
    :keyword float partition_ownership_expiration_interval: A partition ownership will expire after this number
     of seconds. Every load-balancing evaluation will automatically extend the ownership expiration time.
     Default is 6 * load_balancing_interval, i.e. 60 seconds when using the default load_balancing_interval
     of 10 seconds.
    :keyword load_balancing_strategy: When load-balancing kicks in,
     it will use this strategy to claim and balance the partition ownership.
     Use "greedy" or `LoadBalancingStrategy.GREEDY` for the greedy strategy, which, for every
     load-balancing evaluation, will grab as many unclaimed partitions required to balance the load.
     Use "balanced" or `LoadBalancingStrategy.BALANCED` for the balanced strategy, which, for every load-balancing
     evaluation, claims only one partition that is not claimed by other `EventHubConsumerClient`.
     If all partitions of an EventHub are claimed by other `EventHubConsumerClient` and this client has claimed
     too few partitions, this client will steal one partition from other clients for every load-balancing
     evaluation regardless of the load balancing strategy.
     Greedy strategy is used by default.
    :paramtype load_balancing_strategy: str or ~azure.eventhub.LoadBalancingStrategy

    .. admonition:: Example:

        .. literalinclude:: ../samples/sync_samples/sample_code_eventhub.py
            :start-after: [START create_eventhub_consumer_client_sync]
            :end-before: [END create_eventhub_consumer_client_sync]
            :language: python
            :dedent: 4
            :caption: Create a new instance of the EventHubConsumerClient.
    """

    def __init__(
        self,
        fully_qualified_namespace,  # type: str
        eventhub_name,  # type: str
        consumer_group,  # type: str
        credential,  # type: Union[AzureSasCredential, TokenCredential, AzureNamedKeyCredential]
        **kwargs  # type: Any
    ):
        # type: (...) -> None
        self._checkpoint_store = kwargs.pop("checkpoint_store", None)
        self._load_balancing_interval = kwargs.pop("load_balancing_interval", None)
        if self._load_balancing_interval is None:
            self._load_balancing_interval = 10
        self._partition_ownership_expiration_interval = kwargs.pop(
            "partition_ownership_expiration_interval", None
        )
        if self._partition_ownership_expiration_interval is None:
            self._partition_ownership_expiration_interval = (
                6 * self._load_balancing_interval
            )
        load_balancing_strategy = kwargs.pop("load_balancing_strategy", None)
        self._load_balancing_strategy = (
            LoadBalancingStrategy(load_balancing_strategy)
            if load_balancing_strategy
            else LoadBalancingStrategy.GREEDY
        )
        self._consumer_group = consumer_group
        network_tracing = kwargs.pop("logging_enable", False)
        super(EventHubConsumerClient, self).__init__(
            fully_qualified_namespace=fully_qualified_namespace,
            eventhub_name=eventhub_name,
            credential=credential,
            network_tracing=network_tracing,
            **kwargs
        )
        self._lock = threading.Lock()
        self._event_processors = {}  # type: Dict[Tuple[str, str], EventProcessor]

    def __enter__(self):
        return self

    def __exit__(self, *args):
        self.close()

    def _create_consumer(
        self,
        consumer_group,  # type: str
        partition_id,  # type: str
        event_position,  # type: Union[str, int, datetime.datetime]
        on_event_received,  # type: Callable[[PartitionContext, EventData], None]
        **kwargs  # type: Any
    ):
        # type: (...) -> EventHubConsumer
        owner_level = kwargs.get("owner_level")
        prefetch = kwargs.get("prefetch") or self._config.prefetch
        track_last_enqueued_event_properties = kwargs.get(
            "track_last_enqueued_event_properties", False
        )
        event_position_inclusive = kwargs.get("event_position_inclusive", False)

        source_url = "amqps://{}{}/ConsumerGroups/{}/Partitions/{}".format(
            self._address.hostname, self._address.path, consumer_group, partition_id
        )
        handler = EventHubConsumer(
            self,
            source_url,
            event_position=event_position,
            event_position_inclusive=event_position_inclusive,
            owner_level=owner_level,
            on_event_received=on_event_received,
            prefetch=prefetch,
            idle_timeout=self._idle_timeout,
            track_last_enqueued_event_properties=track_last_enqueued_event_properties,
        )
        return handler

    @classmethod
    def from_connection_string(cls, conn_str, consumer_group, **kwargs):
        # type: (str, str, Any) -> EventHubConsumerClient
        """Create an EventHubConsumerClient from a connection string.

        :param str conn_str: The connection string of an Event Hub.
        :param str consumer_group: Receive events from the Event Hub for this consumer group.
        :keyword str eventhub_name: The path of the specific Event Hub to connect the client to.
        :keyword bool logging_enable: Whether to output network trace logs to the logger. Default is `False`.
<<<<<<< HEAD
=======
        :keyword Dict http_proxy: HTTP proxy settings. This must be a dictionary with the following
         keys: `'proxy_hostname'` (str value) and `'proxy_port'` (int value).
         Additionally the following keys may also be present: `'username', 'password'`.
>>>>>>> 5be2d142
        :keyword float auth_timeout: The time in seconds to wait for a token to be authorized by the service.
         The default value is 60 seconds. If set to 0, no timeout will be enforced from the client.
        :keyword str user_agent: If specified, this will be added in front of the user agent string.
        :keyword int retry_total: The total number of attempts to redo a failed operation when an error occurs.
         Default value is 3. The context of `retry_total` in receiving is special: The `receive` method is implemented
         by a while-loop calling internal receive method in each iteration. In the `receive` case,
         `retry_total` specifies the numbers of retry after error raised by internal receive method in the while-loop.
         If retry attempts are exhausted, the `on_error` callback will be called (if provided) with the error
         information. The failed internal partition consumer will be closed (`on_partition_close` will be called
         if provided) and new internal partition consumer will be created (`on_partition_initialize` will be called if
         provided) to resume receiving.
        :keyword float retry_backoff_factor: A backoff factor to apply between attempts after the second try
         (most errors are resolved immediately by a second try without a delay).
         In fixed mode, retry policy will always sleep for {backoff factor}.
         In 'exponential' mode, retry policy will sleep for: `{backoff factor} * (2 ** ({number of total retries} - 1))`
         seconds. If the backoff_factor is 0.1, then the retry will sleep
         for [0.0s, 0.2s, 0.4s, ...] between retries. The default value is 0.8.
        :keyword float retry_backoff_max: The maximum back off time. Default value is 120 seconds (2 minutes).
        :keyword retry_mode: The delay behavior between retry attempts. Supported values are 'fixed' or 'exponential',
         where default is 'exponential'.
        :paramtype retry_mode: str
        :keyword float idle_timeout: Timeout, in seconds, after which this client will close the underlying connection
         if there is no furthur activity. By default the value is None, meaning that the client will not shutdown due
         to inactivity unless initiated by the service.
        :keyword checkpoint_store: A manager that stores the partition load-balancing and checkpoint data
         when receiving events. The checkpoint store will be used in both cases of receiving from all partitions
         or a single partition. In the latter case load-balancing does not apply.
         If a checkpoint store is not provided, the checkpoint will be maintained internally
         in memory, and the `EventHubConsumerClient` instance will receive events without load-balancing.
        :paramtype checkpoint_store: ~azure.eventhub.CheckpointStore
        :keyword float load_balancing_interval: When load-balancing kicks in. This is the interval, in seconds,
         between two load-balancing evaluations. Default is 10 seconds.
        :keyword float partition_ownership_expiration_interval: A partition ownership will expire after this number
         of seconds. Every load-balancing evaluation will automatically extend the ownership expiration time.
         Default is 6 * load_balancing_interval, i.e. 60 seconds when using the default load_balancing_interval
         of 10 seconds.
        :keyword load_balancing_strategy: When load-balancing kicks in,
         it will use this strategy to claim and balance the partition ownership.
         Use "greedy" or `LoadBalancingStrategy.GREEDY` for the greedy strategy, which, for every
         load-balancing evaluation, will grab as many unclaimed partitions required to balance the load.
         Use "balanced" or `LoadBalancingStrategy.BALANCED` for the balanced strategy, which, for every load-balancing
         evaluation, claims only one partition that is not claimed by other `EventHubConsumerClient`.
         If all partitions of an EventHub are claimed by other `EventHubConsumerClient` and this client has claimed
         too few partitions, this client will steal one partition from other clients for every load-balancing
         evaluation regardless of the load balancing strategy.
         Greedy strategy is used by default.
        :paramtype load_balancing_strategy: str or ~azure.eventhub.LoadBalancingStrategy
        :rtype: ~azure.eventhub.EventHubConsumerClient

        .. admonition:: Example:

            .. literalinclude:: ../samples/sync_samples/sample_code_eventhub.py
                :start-after: [START create_eventhub_consumer_client_from_conn_str_sync]
                :end-before: [END create_eventhub_consumer_client_from_conn_str_sync]
                :language: python
                :dedent: 4
                :caption: Create a new instance of the EventHubConsumerClient from connection string.

        """
        constructor_args = cls._from_connection_string(
            conn_str, consumer_group=consumer_group, **kwargs
        )
        return cls(**constructor_args)

    def _receive(self, on_event, **kwargs):
        partition_id = kwargs.get("partition_id")
        with self._lock:
            error = None  # type: Optional[str]
            if (self._consumer_group, ALL_PARTITIONS) in self._event_processors:
                error = (
                    "This consumer client is already receiving events "
                    "from all partitions for consumer group {}.".format(
                        self._consumer_group
                    )
                )
            elif partition_id is None and any(
                x[0] == self._consumer_group for x in self._event_processors
            ):
                error = (
                    "This consumer client is already receiving events "
                    "for consumer group {}.".format(self._consumer_group)
                )
            elif (self._consumer_group, partition_id) in self._event_processors:
                error = (
                    "This consumer client is already receiving events "
                    "from partition {} for consumer group {}. ".format(
                        partition_id, self._consumer_group
                    )
                )
            if error:
                _LOGGER.warning(error)
                raise ValueError(error)

            initial_event_position = kwargs.pop("starting_position", "@latest")
            initial_event_position_inclusive = kwargs.pop(
                "starting_position_inclusive", False
            )
            event_processor = EventProcessor(
                self,
                self._consumer_group,
                on_event,
                checkpoint_store=self._checkpoint_store,
                load_balancing_interval=self._load_balancing_interval,
                load_balancing_strategy=self._load_balancing_strategy,
                partition_ownership_expiration_interval=self._partition_ownership_expiration_interval,
                initial_event_position=initial_event_position,
                initial_event_position_inclusive=initial_event_position_inclusive,
                **kwargs
            )
            self._event_processors[
                (self._consumer_group, partition_id or ALL_PARTITIONS)
            ] = event_processor
        try:
            event_processor.start()
        finally:
            event_processor.stop()
            with self._lock:
                try:
                    del self._event_processors[
                        (self._consumer_group, partition_id or ALL_PARTITIONS)
                    ]
                except KeyError:
                    pass

    def receive(self, on_event, **kwargs):
        # type: (Callable[["PartitionContext", Optional["EventData"]], None], Any) -> None
        """Receive events from partition(s), with optional load-balancing and checkpointing.

        :param on_event: The callback function for handling a received event. The callback takes two
         parameters: `partition_context` which contains partition context and `event` which is the received event.
         The callback function should be defined like: `on_event(partition_context, event)`.
         For detailed partition context information, please refer to
         :class:`PartitionContext<azure.eventhub.PartitionContext>`.
        :type on_event: Callable[~azure.eventhub.PartitionContext, Optional[~azure.eventhub.EventData]]
        :keyword float max_wait_time: The maximum interval in seconds that the event processor will wait before calling
         the callback. If no events are received within this interval, the `on_event` callback will be called with
         `None`.
         If this value is set to `None` or 0 (the default), the callback will not be called until an event is received.
        :keyword str partition_id: If specified, the client will receive from this partition only.
         Otherwise the client will receive from all partitions.
        :keyword int owner_level: The priority for an exclusive consumer. An exclusive
         consumer will be created if owner_level is set. A consumer with a higher owner_level has higher exclusive
         priority. The owner level is also know as the 'epoch value' of the consumer.
        :keyword int prefetch: The number of events to prefetch from the service
         for processing. Default is 300.
        :keyword bool track_last_enqueued_event_properties: Indicates whether the consumer should request information
         on the last-enqueued event on its associated partition, and track that information as events are received.
         When information about the partitions last-enqueued event is being tracked, each event received from the
         Event Hubs service will carry metadata about the partition. This results in a small amount of additional
         network bandwidth consumption that is generally a favorable trade-off when considered against periodically
         making requests for partition properties using the Event Hub client.
         It is set to `False` by default.
        :keyword starting_position: Start receiving from this event position
         if there is no checkpoint data for a partition. Checkpoint data will be used if available. This can be a
         a dict with partition ID as the key and position as the value for individual partitions, or a single
         value for all partitions. The value type can be str, int or datetime.datetime. Also supported are the
         values "-1" for receiving from the beginning of the stream, and "@latest" for receiving only new events.
         Default value is "@latest".
        :paramtype starting_position: str, int, datetime.datetime or Dict[str,Any]
        :keyword starting_position_inclusive: Determine whether the given starting_position is inclusive(>=) or
         not (>). True for inclusive and False for exclusive. This can be a dict with partition ID as the key and
         bool as the value indicating whether the starting_position for a specific partition is inclusive or not.
         This can also be a single bool value for all starting_position. The default value is False.
        :paramtype starting_position_inclusive: bool or Dict[str,bool]
        :keyword on_error: The callback function that will be called when an error is raised during receiving
         after retry attempts are exhausted, or during the process of load-balancing.
         The callback takes two parameters: `partition_context` which contains partition information
         and `error` being the exception. `partition_context` could be None if the error is raised during
         the process of load-balance. The callback should be defined like: `on_error(partition_context, error)`.
         The `on_error` callback will also be called if an unhandled exception is raised during
         the `on_event` callback.
        :paramtype on_error: Callable[[~azure.eventhub.PartitionContext, Exception]]
        :keyword on_partition_initialize: The callback function that will be called after a consumer for a certain
         partition finishes initialization. It would also be called when a new internal partition consumer is created
         to take over the receiving process for a failed and closed internal partition consumer.
         The callback takes a single parameter: `partition_context`
         which contains the partition information. The callback should be defined
         like: `on_partition_initialize(partition_context)`.
        :paramtype on_partition_initialize: Callable[[~azure.eventhub.PartitionContext]]
        :keyword on_partition_close: The callback function that will be called after a consumer for a certain
         partition is closed. It would be also called when error is raised during receiving after retry attempts are
         exhausted. The callback takes two parameters: `partition_context` which contains partition
         information and `reason` for the close. The callback should be defined like:
         `on_partition_close(partition_context, reason)`.
         Please refer to :class:`CloseReason<azure.eventhub.CloseReason>` for the various closing reasons.
        :paramtype on_partition_close: Callable[[~azure.eventhub.PartitionContext, ~azure.eventhub.CloseReason]]
        :rtype: None

        .. admonition:: Example:

            .. literalinclude:: ../samples/sync_samples/sample_code_eventhub.py
                :start-after: [START eventhub_consumer_client_receive_sync]
                :end-before: [END eventhub_consumer_client_receive_sync]
                :language: python
                :dedent: 4
                :caption: Receive events from the EventHub.
        """

        self._receive(on_event, batch=False, max_batch_size=1, **kwargs)

    def receive_batch(self, on_event_batch, **kwargs):
        # type: (Callable[["PartitionContext", List["EventData"]], None], Any) -> None
        """Receive events from partition(s), with optional load-balancing and checkpointing.

        :param on_event_batch: The callback function for handling a batch of received events. The callback takes two
         parameters: `partition_context` which contains partition context and `event_batch`, which is the received
         events. The callback function should be defined like: `on_event_batch(partition_context, event_batch)`.
         `event_batch` could be an empty list if `max_wait_time` is not None nor 0 and no event is received
         after `max_wait_time`.
         For detailed partition context information, please refer to
         :class:`PartitionContext<azure.eventhub.PartitionContext>`.
        :type on_event_batch: Callable[~azure.eventhub.PartitionContext, List[~azure.eventhub.EventData]]
        :keyword int max_batch_size: The maximum number of events in a batch passed to callback `on_event_batch`.
         If the actual received number of events is larger than `max_batch_size`, the received events are divided into
         batches and call the callback for each batch with up to `max_batch_size` events.
        :keyword float max_wait_time: The maximum interval in seconds that the event processor will wait before
         calling the callback.
         If no events are received within this interval, the `on_event_batch` callback will be called
         with an empty list.
        :keyword str partition_id: If specified, the client will receive from this partition only.
         Otherwise the client will receive from all partitions.
        :keyword int owner_level: The priority for an exclusive consumer. An exclusive
         consumer will be created if owner_level is set. A consumer with a higher owner_level has higher exclusive
         priority. The owner level is also know as the 'epoch value' of the consumer.
        :keyword int prefetch: The number of events to prefetch from the service
         for processing. Default is 300.
        :keyword bool track_last_enqueued_event_properties: Indicates whether the consumer should request information
         on the last-enqueued event on its associated partition, and track that information as events are received.
         When information about the partitions last-enqueued event is being tracked, each event received from the
         Event Hubs service will carry metadata about the partition. This results in a small amount of additional
         network bandwidth consumption that is generally a favorable trade-off when considered against periodically
         making requests for partition properties using the Event Hub client.
         It is set to `False` by default.
        :keyword starting_position: Start receiving from this event position
         if there is no checkpoint data for a partition. Checkpoint data will be used if available. This can be a
         a dict with partition ID as the key and position as the value for individual partitions, or a single
         value for all partitions. The value type can be str, int or datetime.datetime. Also supported are the
         values "-1" for receiving from the beginning of the stream, and "@latest" for receiving only new events.
         Default value is "@latest".
        :paramtype starting_position: str, int, datetime.datetime or Dict[str,Any]
        :keyword starting_position_inclusive: Determine whether the given starting_position is inclusive(>=) or
         not (>). True for inclusive and False for exclusive. This can be a dict with partition ID as the key and
         bool as the value indicating whether the starting_position for a specific partition is inclusive or not.
         This can also be a single bool value for all starting_position. The default value is False.
        :paramtype starting_position_inclusive: bool or Dict[str,bool]
        :keyword on_error: The callback function that will be called when an error is raised during receiving
         after retry attempts are exhausted, or during the process of load-balancing.
         The callback takes two parameters: `partition_context` which contains partition information
         and `error` being the exception. `partition_context` could be None if the error is raised during
         the process of load-balance. The callback should be defined like: `on_error(partition_context, error)`.
         The `on_error` callback will also be called if an unhandled exception is raised during
         the `on_event` callback.
        :paramtype on_error: Callable[[~azure.eventhub.PartitionContext, Exception]]
        :keyword on_partition_initialize: The callback function that will be called after a consumer for a certain
         partition finishes initialization. It would also be called when a new internal partition consumer is created
         to take over the receiving process for a failed and closed internal partition consumer.
         The callback takes a single parameter: `partition_context`
         which contains the partition information. The callback should be defined
         like: `on_partition_initialize(partition_context)`.
        :paramtype on_partition_initialize: Callable[[~azure.eventhub.PartitionContext]]
        :keyword on_partition_close: The callback function that will be called after a consumer for a certain
         partition is closed. It would be also called when error is raised during receiving after retry attempts are
         exhausted. The callback takes two parameters: `partition_context` which contains partition
         information and `reason` for the close. The callback should be defined like:
         `on_partition_close(partition_context, reason)`.
         Please refer to :class:`CloseReason<azure.eventhub.CloseReason>` for the various closing reasons.
        :paramtype on_partition_close: Callable[[~azure.eventhub.PartitionContext, ~azure.eventhub.CloseReason]]
        :rtype: None

        .. admonition:: Example:

            .. literalinclude:: ../samples/sync_samples/sample_code_eventhub.py
                :start-after: [START eventhub_consumer_client_receive_batch_sync]
                :end-before: [END eventhub_consumer_client_receive_batch_sync]
                :language: python
                :dedent: 4
                :caption: Receive events in batches from the EventHub.
        """
        self._receive(on_event_batch, batch=True, **kwargs)

    def get_eventhub_properties(self):
        # type:() -> Dict[str, Any]
        """Get properties of the Event Hub.

        Keys in the returned dictionary include:

            - `eventhub_name` (str)
            - `created_at` (UTC datetime.datetime)
            - `partition_ids` (list[str])

        :rtype: Dict[str, Any]
        :raises: :class:`EventHubError<azure.eventhub.exceptions.EventHubError>`
        """
        return super(EventHubConsumerClient, self)._get_eventhub_properties()

    def get_partition_ids(self):
        # type:() -> List[str]
        """Get partition IDs of the Event Hub.

        :rtype: list[str]
        :raises: :class:`EventHubError<azure.eventhub.exceptions.EventHubError>`
        """
        return super(EventHubConsumerClient, self)._get_partition_ids()

    def get_partition_properties(self, partition_id):
        # type:(str) -> Dict[str, Any]
        """Get properties of the specified partition.

        Keys in the properties dictionary include:

            - `eventhub_name` (str)
            - `id` (str)
            - `beginning_sequence_number` (int)
            - `last_enqueued_sequence_number` (int)
            - `last_enqueued_offset` (str)
            - `last_enqueued_time_utc` (UTC datetime.datetime)
            - `is_empty` (bool)

        :param partition_id: The target partition ID.
        :type partition_id: str
        :rtype: Dict[str, Any]
        :raises: :class:`EventHubError<azure.eventhub.exceptions.EventHubError>`
        """
        return super(EventHubConsumerClient, self)._get_partition_properties(
            partition_id
        )

    def close(self):
        # type: () -> None
        """Stop retrieving events from the Event Hub and close the underlying AMQP connection and links.

        :rtype: None

        .. admonition:: Example:

            .. literalinclude:: ../samples/sync_samples/sample_code_eventhub.py
                :start-after: [START eventhub_consumer_client_close_sync]
                :end-before: [END eventhub_consumer_client_close_sync]
                :language: python
                :dedent: 4
                :caption: Close down the client.

        """
        with self._lock:
            for processor in self._event_processors.values():
                processor.stop()
            self._event_processors = {}
        super(EventHubConsumerClient, self)._close()<|MERGE_RESOLUTION|>--- conflicted
+++ resolved
@@ -89,17 +89,6 @@
     :keyword float idle_timeout: Timeout, in seconds, after which this client will close the underlying connection
      if there is no further activity. By default the value is None, meaning that the client will not shutdown due to
      inactivity unless initiated by the service.
-<<<<<<< HEAD
-=======
-    :keyword transport_type: The type of transport protocol that will be used for communicating with
-     the Event Hubs service. Default is `TransportType.Amqp` in which case port 5671 is used.
-     If the port 5671 is unavailable/blocked in the network environment, `TransportType.AmqpOverWebsocket` could
-     be used instead which uses port 443 for communication.
-    :paramtype transport_type: ~azure.eventhub.TransportType
-    :keyword Dict http_proxy: HTTP proxy settings. This must be a dictionary with the following
-     keys: `'proxy_hostname'` (str value) and `'proxy_port'` (int value).
-     Additionally the following keys may also be present: `'username', 'password'`.
->>>>>>> 5be2d142
     :keyword checkpoint_store: A manager that stores the partition load-balancing and checkpoint data
      when receiving events. The checkpoint store will be used in both cases of receiving from all partitions
      or a single partition. In the latter case load-balancing does not apply.
@@ -219,12 +208,6 @@
         :param str consumer_group: Receive events from the Event Hub for this consumer group.
         :keyword str eventhub_name: The path of the specific Event Hub to connect the client to.
         :keyword bool logging_enable: Whether to output network trace logs to the logger. Default is `False`.
-<<<<<<< HEAD
-=======
-        :keyword Dict http_proxy: HTTP proxy settings. This must be a dictionary with the following
-         keys: `'proxy_hostname'` (str value) and `'proxy_port'` (int value).
-         Additionally the following keys may also be present: `'username', 'password'`.
->>>>>>> 5be2d142
         :keyword float auth_timeout: The time in seconds to wait for a token to be authorized by the service.
          The default value is 60 seconds. If set to 0, no timeout will be enforced from the client.
         :keyword str user_agent: If specified, this will be added in front of the user agent string.
