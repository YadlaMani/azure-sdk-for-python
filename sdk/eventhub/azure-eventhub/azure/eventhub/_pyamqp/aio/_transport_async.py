--- conflicted
+++ resolved
@@ -570,18 +570,11 @@
         See http://tools.ietf.org/html/rfc5234
         http://tools.ietf.org/html/rfc6455#section-5.2
         """
-<<<<<<< HEAD
         async with self.socket_lock:
             try:
                 await self.ws.send_bytes(s)
             except asyncio.TimeoutError as te:
                 raise ConnectionError('Send timed out (%s)' % te)
-=======
-        try:
-            await self.ws.send_bytes(s)
-        except asyncio.TimeoutError as te:
-            raise ConnectionError('Send timed out (%s)' % te)
-        except OSError as e:
-            await self.session.close()
-            raise ConnectionError('Websocket connection closed: %r' % e) from e
->>>>>>> 4795f478
+            except OSError as e:
+                await self.session.close()
+                raise ConnectionError('Websocket connection closed: %r' % e) from e