#!/usr/bin/env python

#-------------------------------------------------------------------------
# Copyright (c) Microsoft Corporation. All rights reserved.
# Licensed under the MIT License. See License.txt in the project root for
# license information.
#--------------------------------------------------------------------------

import re
import os.path
import sys
from io import open
from setuptools import find_packages, setup


# Change the PACKAGE_NAME only to change folder and different name
PACKAGE_NAME = "azure-eventhub"
PACKAGE_PPRINT_NAME = "Event Hubs"

# a-b-c => a/b/c
package_folder_path = PACKAGE_NAME.replace('-', '/')
# a-b-c => a.b.c
namespace_name = PACKAGE_NAME.replace('-', '.')

# Version extraction inspired from 'requests'
with open(os.path.join(package_folder_path, '_version.py'), 'r') as fd:
    version = re.search(r'^VERSION\s*=\s*[\'"]([^\'"]*)[\'"]',
                        fd.read(), re.MULTILINE).group(1)

if not version:
    raise RuntimeError('Cannot find version information')

with open('README.md') as f:
    readme = f.read()
with open('CHANGELOG.md') as f:
    changelog = f.read()

exclude_packages = [
        'tests',
        'stress',
        'samples',
        # Exclude packages that will be covered by PEP420 or nspkg
        'azure',
    ]

setup(
    name=PACKAGE_NAME,
    version=version,
    include_package_data=True,
    description='Microsoft Azure {} Client Library for Python'.format(PACKAGE_PPRINT_NAME),
    long_description=readme + '\n\n' + changelog,
    long_description_content_type='text/markdown',
    license='MIT License',
    author='Microsoft Corporation',
    author_email='azpysdkhelp@microsoft.com',
    url='https://github.com/Azure/azure-sdk-for-python/tree/main/sdk/eventhub/azure-eventhub',
    classifiers=[
        "Development Status :: 3 - Alpha",
        'Programming Language :: Python',
        'Programming Language :: Python :: 3 :: Only',
        'Programming Language :: Python :: 3.6',
        'Programming Language :: Python :: 3.7',
        'Programming Language :: Python :: 3.8',
        'Programming Language :: Python :: 3.9',
        'Programming Language :: Python :: 3.10',
        'License :: OSI Approved :: MIT License',
    ],
    python_requires=">=3.6",
    zip_safe=False,
    packages=find_packages(exclude=exclude_packages),
    install_requires=[
<<<<<<< HEAD
        "azure-core<2.0.0,>=1.14.0"
=======
        "azure-core<2.0.0,>=1.14.0",
        "uamqp>=1.5.1,<2.0.0",
>>>>>>> e14df6cb
    ]
)<|MERGE_RESOLUTION|>--- conflicted
+++ resolved
@@ -69,11 +69,6 @@
     zip_safe=False,
     packages=find_packages(exclude=exclude_packages),
     install_requires=[
-<<<<<<< HEAD
         "azure-core<2.0.0,>=1.14.0"
-=======
-        "azure-core<2.0.0,>=1.14.0",
-        "uamqp>=1.5.1,<2.0.0",
->>>>>>> e14df6cb
     ]
 )